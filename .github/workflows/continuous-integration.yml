name: Continuous Integration
on:
  # branches pushed by collaborators
  push:
    branches:
      - master
  # pull request from non-collaborators
  pull_request: {}
  # nightly
  schedule:
    - cron:  '0 0 * * *'
jobs:
  lint-build:
    name: "Lint & Build"
    runs-on: ubuntu-latest
    steps:
      # checkout code
      - uses: actions/checkout@v2
      # install node
      - name: Use Node.js 14
        uses: actions/setup-node@v1
        with:
          node-version: 14
      # lint, build, test
      - run: npm install
      - run: npm run lint
      - run: npm run build
      - name: Upload package artifact
        uses: actions/upload-artifact@v1
        with:
          name: ts-node-packed.tgz
          path: tests/ts-node-packed.tgz

  test:
    needs: lint-build
    name: "Test: ${{ matrix.os }}, node ${{ matrix.node }}, TS ${{ matrix.typescript }}"
    runs-on: ${{ matrix.os }}-latest
    strategy:
      fail-fast: false
      matrix:
<<<<<<< HEAD
        os: [ubuntu-latest, windows-latest]
        flavor: [1, 2, 3, 4, 5, 6, 7, 8, 9]
=======
        os: [ubuntu, windows]
        flavor: [1, 2, 3, 4, 5, 6, 7, 8]
>>>>>>> 196aafb0
        include:
          - flavor: 1
            node: 10
            nodeFlag: 10
            typescript: latest
            typescriptFlag: latest
          - flavor: 2
<<<<<<< HEAD
            node: 12.15
            typescript: typescript@latest
          - flavor: 3
            node: 12.16
            typescript: typescript@latest
          - flavor: 4
            node: 13
            typescript: typescript@latest
          - flavor: 5
            node: 13
            typescript: typescript@2.7
=======
            node: 12
            nodeFlag: 12
            typescript: latest
            typescriptFlag: latest
          - flavor: 3
            node: 13
            nodeFlag: 13
            typescript: latest
            typescriptFlag: latest
          - flavor: 4
            node: 13
            nodeFlag: 13
            typescript: 2.7
            typescriptFlag: 2_7
          - flavor: 5
            node: 13
            nodeFlag: 13
            typescript: next
            typescriptFlag: next
>>>>>>> 196aafb0
          - flavor: 6
            node: 13
            typescript: typescript@next
          - flavor: 7
            node: 14
<<<<<<< HEAD
            typescript: typescript@latest
          - flavor: 8
            node: 14
            typescript: typescript@2.7
          - flavor: 9
=======
            nodeFlag: 14
            typescript: latest
            typescriptFlag: latest
          - flavor: 7
            node: 14
            nodeFlag: 14
            typescript: 2.7
            typescriptFlag: 2_7
          - flavor: 8
>>>>>>> 196aafb0
            node: 14
            nodeFlag: 14
            typescript: next
            typescriptFlag: next
    steps:
      # checkout code
      - uses: actions/checkout@v2
      # install node
      - name: Use Node.js ${{ matrix.node }}
        uses: actions/setup-node@v1
        with:
          node-version: ${{ matrix.node }}
      # lint, build, test
      - run: npm install
      - run: npm run build-nopack
      - name: Download package artifact
        uses: actions/download-artifact@v1
        with:
          name: ts-node-packed.tgz
          path: tests/
      - run: npm install typescript@${{ matrix.typescript }} --force
      - run: npm run test-cov
      - run: npm run coverage-report
        if: ${{ always() }}
      - name: Codecov
        if: ${{ always() }}
        uses: codecov/codecov-action@v1
        with:
          flags: ${{ matrix.os }},node_${{ matrix.nodeFlag }},typescript_${{ matrix.typescriptFlag }}
      - run: npm run coverage-fix-paths
      - run: npm run coverage-report
      - name: Coveralls
        if: ${{ always() }}
        uses: coverallsapp/github-action@master
        with:
          github-token: ${{ secrets.github_token }}
          parallel: true
  finish:
    needs: test
    runs-on: ubuntu-latest
    if: ${{ always() }}
    steps:
      - name: Coveralls Finished
        uses: coverallsapp/github-action@master
        with:
          github-token: ${{ secrets.github_token }}
          parallel-finished: true<|MERGE_RESOLUTION|>--- conflicted
+++ resolved
@@ -38,13 +38,8 @@
     strategy:
       fail-fast: false
       matrix:
-<<<<<<< HEAD
-        os: [ubuntu-latest, windows-latest]
+        os: [ubuntu, windows]
         flavor: [1, 2, 3, 4, 5, 6, 7, 8, 9]
-=======
-        os: [ubuntu, windows]
-        flavor: [1, 2, 3, 4, 5, 6, 7, 8]
->>>>>>> 196aafb0
         include:
           - flavor: 1
             node: 10
@@ -52,61 +47,40 @@
             typescript: latest
             typescriptFlag: latest
           - flavor: 2
-<<<<<<< HEAD
             node: 12.15
-            typescript: typescript@latest
-          - flavor: 3
-            node: 12.16
-            typescript: typescript@latest
-          - flavor: 4
-            node: 13
-            typescript: typescript@latest
-          - flavor: 5
-            node: 13
-            typescript: typescript@2.7
-=======
-            node: 12
-            nodeFlag: 12
+            nodeFlag: 12_15
             typescript: latest
             typescriptFlag: latest
           - flavor: 3
-            node: 13
-            nodeFlag: 13
+            node: 12.16
+            nodeFlag: 12_16
             typescript: latest
             typescriptFlag: latest
           - flavor: 4
             node: 13
+            typescript: latest
+            typescriptFlag: latest
+          - flavor: 5
+            node: 13
             nodeFlag: 13
             typescript: 2.7
             typescriptFlag: 2_7
-          - flavor: 5
+          - flavor: 6
             node: 13
             nodeFlag: 13
             typescript: next
             typescriptFlag: next
->>>>>>> 196aafb0
-          - flavor: 6
-            node: 13
-            typescript: typescript@next
           - flavor: 7
             node: 14
-<<<<<<< HEAD
-            typescript: typescript@latest
-          - flavor: 8
-            node: 14
-            typescript: typescript@2.7
-          - flavor: 9
-=======
             nodeFlag: 14
             typescript: latest
             typescriptFlag: latest
-          - flavor: 7
+          - flavor: 8
             node: 14
             nodeFlag: 14
             typescript: 2.7
             typescriptFlag: 2_7
-          - flavor: 8
->>>>>>> 196aafb0
+          - flavor: 9
             node: 14
             nodeFlag: 14
             typescript: next
