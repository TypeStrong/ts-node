name: Continuous Integration
on:
  # branches pushed by collaborators
  push:
    branches:
      - master
  # pull request from non-collaborators
  pull_request: {}
  # nightly
  schedule:
    - cron:  '0 0 * * *'
jobs:
  lint-build:
    name: "Lint & Build"
    runs-on: ubuntu-latest
    steps:
      # checkout code
      - uses: actions/checkout@v2
      # install node
      - name: Use Node.js 14
        uses: actions/setup-node@v1
        with:
          node-version: 14
      # lint, build, test
      - run: npm install
      - run: npm run lint
      - run: npm run build
      - name: Upload package artifact
        uses: actions/upload-artifact@v1
        with:
          name: ts-node-packed.tgz
          path: tests/ts-node-packed.tgz

  test:
    needs: lint-build
    name: "Test #${{ matrix.flavor }}: ${{ matrix.os }}, node v${{ matrix.node }}, ${{ matrix.typescript }}"
    runs-on: ${{ matrix.os }}
    strategy:
      fail-fast: false
      matrix:
<<<<<<< HEAD
        flavor: [1, 2, 3, 4, 5, 6, 7, 8, 9]
=======
        os: [ubuntu-latest, windows-latest]
        flavor: [1, 2, 3, 4, 5, 6, 7]
>>>>>>> 5f305ea6
        include:
          - flavor: 1
            node: 6
            typescript: typescript@latest
          - flavor: 2
            node: 12.15
            typescript: typescript@latest
          - flavor: 3
            node: 12.16
            typescript: typescript@latest
          - flavor: 4
            node: 13
            typescript: typescript@latest
          - flavor: 5
            node: 13
            typescript: typescript@2.7
          - flavor: 6
            node: 13
            typescript: typescript@next
          - flavor: 7
            node: 14
            typescript: typescript@latest
          - flavor: 8
            node: 14
            typescript: typescript@2.7
          - flavor: 9
            node: 14
            typescript: typescript@next
    steps:
      # checkout code
      - uses: actions/checkout@v2
      # install node
      - name: Use Node.js ${{ matrix.node }}
        uses: actions/setup-node@v1
        with:
          node-version: ${{ matrix.node }}
      # lint, build, test
      - run: npm install
      - run: npm run build-nopack
      - name: Download package artifact
        uses: actions/download-artifact@v1
        with:
          name: ts-node-packed.tgz
          path: tests/
      - run: npm install ${{ matrix.typescript }} --force
      - run: npm run test-cov
      - name: Coveralls
        if: ${{ always() }}
        uses: coverallsapp/github-action@master
        with:
          github-token: ${{ secrets.github_token }}
          flag-name: run-${{ matrix.os }}-${{ matrix.flavor }}
          parallel: true
  finish:
    needs: test
    runs-on: ubuntu-latest
    if: ${{ always() }}
    steps:
      - name: Coveralls Finished
        uses: coverallsapp/github-action@master
        with:
          github-token: ${{ secrets.github_token }}
          parallel-finished: true<|MERGE_RESOLUTION|>--- conflicted
+++ resolved
@@ -38,12 +38,8 @@
     strategy:
       fail-fast: false
       matrix:
-<<<<<<< HEAD
+        os: [ubuntu-latest, windows-latest]
         flavor: [1, 2, 3, 4, 5, 6, 7, 8, 9]
-=======
-        os: [ubuntu-latest, windows-latest]
-        flavor: [1, 2, 3, 4, 5, 6, 7]
->>>>>>> 5f305ea6
         include:
           - flavor: 1
             node: 6
