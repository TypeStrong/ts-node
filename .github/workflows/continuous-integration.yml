--- conflicted
+++ resolved
@@ -51,31 +51,27 @@
       matrix:
         os: [ubuntu, windows]
         # Don't forget to add all new flavors to this list!
-<<<<<<< HEAD
-        flavor: [4, 5, 6, 7, 8, 9, 10, 11, 12, 13, 14, 15, 16, 17]
-=======
-        flavor: [1, 2, 3, 4, 5, 6, 7, 8, 9, 10, 11, 12, 13, 14]
->>>>>>> 0e0da590
+        flavor: [1, 2, 3, 4, 5, 6, 7, 8, 9, 10, 11]
         include:
           # Node 14.13.0
           # To test ESM builtin module resolution immediately before a node behavioral change: https://github.com/TypeStrong/ts-node/issues/1130
-          - flavor: 4
+          - flavor: 1
             node: 14.13.0
             nodeFlag: 14_13_0
             typescript: latest
             typescriptFlag: latest
           # Node 14
-          - flavor: 5
+          - flavor: 2
             node: 14
             nodeFlag: 14
             typescript: latest
             typescriptFlag: latest
-          - flavor: 6
+          - flavor: 3
             node: 14
             nodeFlag: 14
-            typescript: 3.8
-            typescriptFlag: 3_8
-          - flavor: 7
+            typescript: 4.0
+            typescriptFlag: 4_0
+          - flavor: 4
             node: 14
             nodeFlag: 14
             typescript: next
@@ -83,44 +79,44 @@
           # Node 16
           # Node 16.11.1
           # Earliest version that supports old ESM Loader Hooks API: https://github.com/TypeStrong/ts-node/pull/1522
-          - flavor: 8
+          - flavor: 5
             node: 16.11.1
             nodeFlag: 16_11_1
             typescript: latest
             typescriptFlag: latest
-          - flavor: 9
+          - flavor: 6
             node: 16
             nodeFlag: 16
             typescript: latest
             typescriptFlag: latest
             downgradeNpm: true
-          - flavor: 10
+          - flavor: 7
             node: 16
             nodeFlag: 16
-            typescript: 3.8
-            typescriptFlag: 3_8
+            typescript: 4.0
+            typescriptFlag: 4_0
             downgradeNpm: true
-          - flavor: 11
+          - flavor: 8
             node: 16
             nodeFlag: 16
             typescript: next
             typescriptFlag: next
             downgradeNpm: true
           # Node 18
-          - flavor: 12
+          - flavor: 9
             node: 18
             nodeFlag: 18
             typescript: latest
             typescriptFlag: latest
             downgradeNpm: true
-          - flavor: 13
+          - flavor: 10
             node: 18
             nodeFlag: 18
             typescript: next
             typescriptFlag: next
             downgradeNpm: true
           # Node nightly
-          - flavor: 14
+          - flavor: 11
             node: nightly
             nodeFlag: nightly
             typescript: latest
