--- conflicted
+++ resolved
@@ -40,11 +40,7 @@
       matrix:
         os: [ubuntu, windows]
         # Don't forget to add all new flavors to this list!
-<<<<<<< HEAD
         flavor: [1, 2, 3, 4, 5, 6, 7, 8, 9, 10, 11, 12, 13]
-=======
-        flavor: [1, 2, 3, 4, 5, 6, 7, 8, 9, 10, 11, 12]
->>>>>>> a0f7aa18
         include:
           # Node 10
           - flavor: 1
@@ -98,7 +94,6 @@
             nodeFlag: 14
             typescript: next
             typescriptFlag: next
-<<<<<<< HEAD
           # Node 14.13.0
           # To test ESM builtin module resolution immediately before a node behavioral change: https://github.com/TypeStrong/ts-node/issues/1130
           - flavor: 10
@@ -108,38 +103,23 @@
             typescriptFlag: latest
           # Node 15
           - flavor: 11
-=======
-          # Node 15
-          - flavor: 10
->>>>>>> a0f7aa18
             node: 15
             nodeFlag: 15
             typescript: latest
             typescriptFlag: latest
-<<<<<<< HEAD
+            downgradeNpm: true
           - flavor: 12
-=======
-            downgradeNpm: true
-          - flavor: 11
->>>>>>> a0f7aa18
             node: 15
             nodeFlag: 15
             typescript: 2.7
             typescriptFlag: 2_7
-<<<<<<< HEAD
+            downgradeNpm: true
           - flavor: 13
-=======
-            downgradeNpm: true
-          - flavor: 12
->>>>>>> a0f7aa18
             node: 15
             nodeFlag: 15
             typescript: next
             typescriptFlag: next
-<<<<<<< HEAD
-=======
             downgradeNpm: true
->>>>>>> a0f7aa18
     steps:
       # checkout code
       - uses: actions/checkout@v2
