{
  "configurations": [
    {
      "name": "Debug AVA test file",
      "type": "node",
      "request": "launch",
      "preLaunchTask": "npm: pre-debug",
      "runtimeExecutable": "${workspaceFolder}/node_modules/.bin/ava",
      "program": "${file}",
      "outputCapture": "std",
      "skipFiles": [
        "<node_internals>/**/*.js"
      ],
    },
    {
<<<<<<< HEAD
      "name": "Debug resolver tests (example)",
      "type": "pwa-node",
      "request": "launch",
      "cwd": "${workspaceFolder}/tests/tmp/resolver-0015-preferSrc-typeModule-allowJs-experimentalSpecifierResolutionNode",
      "runtimeArgs": [
        "--loader", "../../../esm.mjs"
      ],
      "program": "./src/entrypoint-0054-src-to-src.mjs"
=======
      "name": "Debug Example: running a test fixture against local ts-node/esm loader",
      "type": "pwa-node",
      "request": "launch",
      "cwd": "${workspaceFolder}/tests/esm",
      "runtimeArgs": ["--loader", "../../ts-node/esm"],
      "program": "throw error.ts",
      "outputCapture": "std",
      "skipFiles": [
        "<node_internals>/**/*.js"
      ],
>>>>>>> c67eb467
    }
  ],
}<|MERGE_RESOLUTION|>--- conflicted
+++ resolved
@@ -13,7 +13,6 @@
       ],
     },
     {
-<<<<<<< HEAD
       "name": "Debug resolver tests (example)",
       "type": "pwa-node",
       "request": "launch",
@@ -22,7 +21,8 @@
         "--loader", "../../../esm.mjs"
       ],
       "program": "./src/entrypoint-0054-src-to-src.mjs"
-=======
+    },
+    {
       "name": "Debug Example: running a test fixture against local ts-node/esm loader",
       "type": "pwa-node",
       "request": "launch",
@@ -33,7 +33,6 @@
       "skipFiles": [
         "<node_internals>/**/*.js"
       ],
->>>>>>> c67eb467
     }
-  ],
+  ]
 }