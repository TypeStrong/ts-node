--- conflicted
+++ resolved
@@ -30,11 +30,7 @@
    * An error will be thrown when trying to run tests with NODE_PATH set to paths with ts-node installed.
    */
 
-<<<<<<< HEAD
-  const { existsSync, realpathSync } = require('fs');
-=======
   const { existsSync, rmSync } = require('fs');
->>>>>>> 5d325b58
   const rimraf = require('rimraf');
   const { resolve } = require('path');
 
@@ -58,11 +54,7 @@
   })();
 
   function remove(p) {
-<<<<<<< HEAD
-    if (existsSync(p)) rimraf.sync(p, {recursive: true});
-=======
     // Avoid node deprecation warning triggered by rimraf
     if(existsSync(p)) (rmSync || rimraf.sync)(p, {recursive: true})
->>>>>>> 5d325b58
   }
 }