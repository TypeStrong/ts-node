--- conflicted
+++ resolved
@@ -12,15 +12,11 @@
 run multiple versions of node.
 Users running node 12 may see that ts-node behaves like node 14, for example.
 
-<<<<<<< HEAD
----
-=======
 ## `raw` directory
 
 Within the `raw` directory, we keep unmodified copies of the node source files.  This allows us to use diffing tools to
 compare files in `raw` to those in `dist-raw`, which will highlight all of the changes we have made.  Hopefully, these
 changes are as minimal as possible.
->>>>>>> 9e255575
 
 ## Naming convention
 
@@ -28,9 +24,6 @@
 
 `node-<directory>(...-<directory>)-<filename>.js`
 
-<<<<<<< HEAD
-`node-internal-errors.js` -> `github.com/nodejs/node/blob/TAG/lib/internal/errors.js`
-=======
 `node-internal-errors.js` -> `github.com/nodejs/node/blob/TAG/lib/internal/errors.js`
 
 So, take the path within node's `lib/` directory, and replace slashes with hyphens.
@@ -40,5 +33,4 @@
 
 If they have a `stripped` suffix, this means they have large chunks of code deleted, but no other modifications.
 This is useful when diffing.  Sometimes our `dist-raw` files only have a small part of a much larger node source file.
-It is easier to diff `raw/*-stripped.js` against `dist-raw/*.js`.
->>>>>>> 9e255575
+It is easier to diff `raw/*-stripped.js` against `dist-raw/*.js`.