--- conflicted
+++ resolved
@@ -132,15 +132,9 @@
     "rimraf": "^3.0.0",
     "semver": "^7.1.3",
     "throat": "^6.0.1",
-<<<<<<< HEAD
-    "typedoc": "^0.22.3",
-    "typescript": "4.3.5",
-    "typescript-json-schema": "^0.42.0",
-=======
     "typedoc": "^0.22.4",
     "typescript": "4.4.3",
     "typescript-json-schema": "^0.51.0",
->>>>>>> d6fefb76
     "util.promisify": "^1.0.1"
   },
   "peerDependencies": {
