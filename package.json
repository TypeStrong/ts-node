--- conflicted
+++ resolved
@@ -83,10 +83,6 @@
     "diff": "^4.0.1",
     "make-error": "^1.1.1",
     "source-map-support": "^0.5.6",
-<<<<<<< HEAD
-    "yn": "^4.0.0"
-=======
     "yn": "3.1.1"
->>>>>>> d578e17f
   }
 }