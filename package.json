--- conflicted
+++ resolved
@@ -128,11 +128,7 @@
     "get-stream": "^6.0.0",
     "lodash": "^4.17.15",
     "ntypescript": "^1.201507091536.1",
-<<<<<<< HEAD
-=======
-    "nyc": "^15.0.1",
     "outdent": "^0.8.0",
->>>>>>> 97f9afd0
     "proper-lockfile": "^4.1.2",
     "proxyquire": "^2.0.0",
     "react": "^16.14.0",
