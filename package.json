--- conflicted
+++ resolved
@@ -158,11 +158,8 @@
     "@tsconfig/node10": "^1.0.7",
     "@tsconfig/node12": "^1.0.7",
     "@tsconfig/node14": "^1.0.0",
-<<<<<<< HEAD
+    "@tsconfig/node16": "^1.0.1",
     "@types/js-yaml": "^4.0.0",
-=======
-    "@tsconfig/node16": "^1.0.1",
->>>>>>> 6084866b
     "arg": "^4.1.0",
     "create-require": "^1.1.0",
     "diff": "^4.0.1",
