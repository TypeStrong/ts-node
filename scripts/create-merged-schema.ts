#!/usr/bin/env ts-node
/*
 * Create a complete JSON schema for tsconfig.json
 * by merging the schemastore schema with our ts-node additions.
 * This merged schema can be submitted in a pull request to
 * SchemaStore.
 */

import axios from 'axios';
import {resolve} from 'path';
import {writeFileSync} from 'fs';

async function main() {
  /** schemastore definition */
  const schemastoreSchema = await getSchemastoreSchema();

  /** ts-node schema auto-generated from ts-node source code */
  const typescriptNodeSchema = require('../tsconfig.schema.json');

  /** Patch ts-node stuff into the schemastore definition. */
  const mergedSchema = {
    ...schemastoreSchema,
    definitions: {
      ...schemastoreSchema.definitions,
      tsNodeDefinition: {
        properties: {
          'ts-node': {
            ...typescriptNodeSchema.definitions.TsConfigOptions,
            description: typescriptNodeSchema.definitions.TsConfigSchema.properties['ts-node'].description,
            properties: {
              ...typescriptNodeSchema.definitions.TsConfigOptions.properties,
              compilerOptions: {
                ...typescriptNodeSchema.definitions.TsConfigOptions.properties.compilerOptions,
                allOf: [{
                  $ref: '#/definitions/compilerOptionsDefinition/properties/compilerOptions'
                }]
              }
            }
          }
        }
      },
    },
    allOf: [
      // Splice into the allOf array at a spot that looks good.  Does not affect
      // behavior of the schema, but looks nicer if we want to submit as a PR to schemastore.
      ...schemastoreSchema.allOf.slice(0, 4),
      { "$ref": "#/definitions/tsNodeDefinition" },
      ...schemastoreSchema.allOf.slice(4),
    ]
  };
  writeFileSync(
    resolve(__dirname, '../tsconfig.schemastore-schema.json'),
    JSON.stringify(mergedSchema, null, 2)
  );
}

<<<<<<< HEAD
export async function getSchemastoreSchema() {
  /** schemastore definition */
  const schemastoreSchema = (await axios.get(
    'https://schemastore.azurewebsites.net/schemas/json/tsconfig.json',
    { responseType: "json" }
  )).data;
=======
async function getSchemastoreSchema() {
  const {data: schemastoreSchema} = await axios.get(
    'https://schemastore.azurewebsites.net/schemas/json/tsconfig.json',
    { responseType: "json" }
  );
>>>>>>> b91aa851
  return schemastoreSchema;
}

main();<|MERGE_RESOLUTION|>--- conflicted
+++ resolved
@@ -54,20 +54,11 @@
   );
 }
 
-<<<<<<< HEAD
 export async function getSchemastoreSchema() {
-  /** schemastore definition */
-  const schemastoreSchema = (await axios.get(
-    'https://schemastore.azurewebsites.net/schemas/json/tsconfig.json',
-    { responseType: "json" }
-  )).data;
-=======
-async function getSchemastoreSchema() {
   const {data: schemastoreSchema} = await axios.get(
     'https://schemastore.azurewebsites.net/schemas/json/tsconfig.json',
     { responseType: "json" }
   );
->>>>>>> b91aa851
   return schemastoreSchema;
 }
 
