#!/usr/bin/env node

import { join, resolve, dirname, parse as parsePath, relative } from 'path';
import { inspect } from 'util';
import Module = require('module');
let arg: typeof import('arg');
import { parse, createRequire, hasOwnProperty } from './util';
import {
  EVAL_FILENAME,
  EvalState,
  createRepl,
  ReplService,
  setupContext,
  STDIN_FILENAME,
  EvalAwarePartialHost,
  EVAL_NAME,
  STDIN_NAME,
  REPL_FILENAME,
} from './repl';
import {
  VERSION,
  TSError,
  register,
  versionGteLt,
  createEsmHooks,
  createFromPreloadedConfig,
  DEFAULTS,
} from './index';
import type { TSInternal } from './ts-compiler-types';
<<<<<<< HEAD
import { addBuiltinLibsToObject } from '../dist-raw/node-internal-modules-cjs-helpers';
=======
import { addBuiltinLibsToObject } from '../dist-raw/node-cjs-helpers';
import { callInChild } from './child/spawn-child';
import { findAndReadConfig } from './configuration';
>>>>>>> 0e8b8279

/**
 * Main `bin` functionality.
 *
 * This file is split into a chain of functions (phases), each one adding to a shared state object.
 * This is done so that the next function can either be invoked in-process or, if necessary, invoked in a child process.
 *
 * The functions are intentionally given uncreative names and left in the same order as the original code, to make a
 * smaller git diff.
 */
export function main(
  argv: string[] = process.argv.slice(2),
  entrypointArgs: Record<string, any> = {}
) {
  const args = parseArgv(argv, entrypointArgs);
  const state: BootstrapState = {
    shouldUseChildProcess: false,
    isInChildProcess: false,
    entrypoint: __filename,
    parseArgvResult: args,
  };
  return bootstrap(state);
}

/**
 * @internal
 * Describes state of CLI bootstrapping.
 * Can be marshalled when necessary to resume bootstrapping in a child process.
 */
export interface BootstrapState {
  isInChildProcess: boolean;
  shouldUseChildProcess: boolean;
  entrypoint: string;
  parseArgvResult: ReturnType<typeof parseArgv>;
  phase2Result?: ReturnType<typeof phase2>;
  phase3Result?: ReturnType<typeof phase3>;
}

/** @internal */
export function bootstrap(state: BootstrapState) {
  if (!state.phase2Result) {
    state.phase2Result = phase2(state);
    if (state.shouldUseChildProcess && !state.isInChildProcess) {
      return callInChild(state);
    }
  }
  if (!state.phase3Result) {
    state.phase3Result = phase3(state);
    if (state.shouldUseChildProcess && !state.isInChildProcess) {
      return callInChild(state);
    }
  }
  return phase4(state);
}

function parseArgv(argv: string[], entrypointArgs: Record<string, any>) {
  arg ??= require('arg');
  // HACK: technically, this function is not marked @internal so it's possible
  // that libraries in the wild are doing `require('ts-node/dist/bin').main({'--transpile-only': true})`
  // We can mark this function @internal in next major release.
  // For now, rewrite args to avoid a breaking change.
  entrypointArgs = { ...entrypointArgs };
  for (const key of Object.keys(entrypointArgs)) {
    entrypointArgs[
      key.replace(
        /([a-z])-([a-z])/g,
        (_$0, $1, $2: string) => `${$1}${$2.toUpperCase()}`
      )
    ] = entrypointArgs[key];
  }

  const args = {
    ...entrypointArgs,
    ...arg(
      {
        // Node.js-like options.
        '--eval': String,
        '--interactive': Boolean,
        '--print': Boolean,
        '--require': [String],

        // CLI options.
        '--help': Boolean,
        '--cwdMode': Boolean,
        '--scriptMode': Boolean,
        '--version': arg.COUNT,
        '--showConfig': Boolean,
        '--esm': Boolean,

        // Project options.
        '--cwd': String,
        '--files': Boolean,
        '--compiler': String,
        '--compilerOptions': parse,
        '--project': String,
        '--ignoreDiagnostics': [String],
        '--ignore': [String],
        '--transpileOnly': Boolean,
        '--transpiler': String,
        '--swc': Boolean,
        '--typeCheck': Boolean,
        '--compilerHost': Boolean,
        '--pretty': Boolean,
        '--skipProject': Boolean,
        '--skipIgnore': Boolean,
        '--preferTsExts': Boolean,
        '--logError': Boolean,
        '--emit': Boolean,
        '--scope': Boolean,
        '--scopeDir': String,
        '--noExperimentalReplAwait': Boolean,

        // Aliases.
        '-e': '--eval',
        '-i': '--interactive',
        '-p': '--print',
        '-r': '--require',
        '-h': '--help',
        '-s': '--script-mode',
        '-v': '--version',
        '-T': '--transpileOnly',
        '-H': '--compilerHost',
        '-I': '--ignore',
        '-P': '--project',
        '-C': '--compiler',
        '-D': '--ignoreDiagnostics',
        '-O': '--compilerOptions',
        '--dir': '--cwd',

        // Support both tsc-style camelCase and node-style hypen-case for *all* flags
        '--cwd-mode': '--cwdMode',
        '--script-mode': '--scriptMode',
        '--show-config': '--showConfig',
        '--compiler-options': '--compilerOptions',
        '--ignore-diagnostics': '--ignoreDiagnostics',
        '--transpile-only': '--transpileOnly',
        '--type-check': '--typeCheck',
        '--compiler-host': '--compilerHost',
        '--skip-project': '--skipProject',
        '--skip-ignore': '--skipIgnore',
        '--prefer-ts-exts': '--preferTsExts',
        '--log-error': '--logError',
        '--scope-dir': '--scopeDir',
        '--no-experimental-repl-await': '--noExperimentalReplAwait',
      },
      {
        argv,
        stopAtPositional: true,
      }
    ),
  };

  // Only setting defaults for CLI-specific flags
  // Anything passed to `register()` can be `undefined`; `create()` will apply
  // defaults.
  const {
    '--cwd': cwdArg,
    '--help': help = false,
    '--scriptMode': scriptMode,
    '--cwdMode': cwdMode,
    '--version': version = 0,
    '--showConfig': showConfig,
    '--require': argsRequire = [],
    '--eval': code = undefined,
    '--print': print = false,
    '--interactive': interactive = false,
    '--files': files,
    '--compiler': compiler,
    '--compilerOptions': compilerOptions,
    '--project': project,
    '--ignoreDiagnostics': ignoreDiagnostics,
    '--ignore': ignore,
    '--transpileOnly': transpileOnly,
    '--typeCheck': typeCheck,
    '--transpiler': transpiler,
    '--swc': swc,
    '--compilerHost': compilerHost,
    '--pretty': pretty,
    '--skipProject': skipProject,
    '--skipIgnore': skipIgnore,
    '--preferTsExts': preferTsExts,
    '--logError': logError,
    '--emit': emit,
    '--scope': scope = undefined,
    '--scopeDir': scopeDir = undefined,
    '--noExperimentalReplAwait': noExperimentalReplAwait,
    '--esm': esm,
    _: restArgs,
  } = args;
  return {
    // Note: argv and restArgs may be overwritten by child process
    argv: process.argv,
    restArgs,

    cwdArg,
    help,
    scriptMode,
    cwdMode,
    version,
    showConfig,
    argsRequire,
    code,
    print,
    interactive,
    files,
    compiler,
    compilerOptions,
    project,
    ignoreDiagnostics,
    ignore,
    transpileOnly,
    typeCheck,
    transpiler,
    swc,
    compilerHost,
    pretty,
    skipProject,
    skipIgnore,
    preferTsExts,
    logError,
    emit,
    scope,
    scopeDir,
    noExperimentalReplAwait,
    esm,
  };
}

function phase2(payload: BootstrapState) {
  const { help, version, code, interactive, cwdArg, restArgs, esm } =
    payload.parseArgvResult;

  if (help) {
    console.log(`
Usage: ts-node [options] [ -e script | script.ts ] [arguments]

Options:

  -e, --eval [code]               Evaluate code
  -p, --print                     Print result of \`--eval\`
  -r, --require [path]            Require a node module before execution
  -i, --interactive               Opens the REPL even if stdin does not appear to be a terminal

  --esm                           Bootstrap with the ESM loader, enabling full ESM support
  --swc                           Use the faster swc transpiler

  -h, --help                      Print CLI usage
  -v, --version                   Print module version information.  -vvv to print additional information
  --showConfig                    Print resolved configuration and exit

  -T, --transpileOnly             Use TypeScript's faster \`transpileModule\` or a third-party transpiler
  -H, --compilerHost              Use TypeScript's compiler host API
  -I, --ignore [pattern]          Override the path patterns to skip compilation
  -P, --project [path]            Path to TypeScript JSON project file
  -C, --compiler [name]           Specify a custom TypeScript compiler
  --transpiler [name]             Specify a third-party, non-typechecking transpiler
  -D, --ignoreDiagnostics [code]  Ignore TypeScript warnings by diagnostic code
  -O, --compilerOptions [opts]    JSON object to merge with compiler options

  --cwd                           Behave as if invoked within this working directory.
  --files                         Load \`files\`, \`include\` and \`exclude\` from \`tsconfig.json\` on startup
  --pretty                        Use pretty diagnostic formatter (usually enabled by default)
  --cwdMode                       Use current directory instead of <script.ts> for config resolution
  --skipProject                   Skip reading \`tsconfig.json\`
  --skipIgnore                    Skip \`--ignore\` checks
  --emit                          Emit output files into \`.ts-node\` directory
  --scope                         Scope compiler to files within \`scopeDir\`.  Anything outside this directory is ignored.
  --scopeDir                      Directory for \`--scope\`
  --preferTsExts                  Prefer importing TypeScript files over JavaScript files
  --logError                      Logs TypeScript errors to stderr instead of throwing exceptions
  --noExperimentalReplAwait       Disable top-level await in REPL.  Equivalent to node's --no-experimental-repl-await
`);

    process.exit(0);
  }

  // Output project information.
  if (version === 1) {
    console.log(`v${VERSION}`);
    process.exit(0);
  }

  // Figure out which we are executing: piped stdin, --eval, REPL, and/or entrypoint
  // This is complicated because node's behavior is complicated
  // `node -e code -i ./script.js` ignores -e
  const executeEval = code != null && !(interactive && restArgs.length);
  const executeEntrypoint = !executeEval && restArgs.length > 0;
  const executeRepl =
    !executeEntrypoint &&
    (interactive || (process.stdin.isTTY && !executeEval));
  const executeStdin = !executeEval && !executeRepl && !executeEntrypoint;

  const cwd = cwdArg || process.cwd();
  /** Unresolved.  May point to a symlink, not realpath.  May be missing file extension */
  const scriptPath = executeEntrypoint ? resolve(cwd, restArgs[0]) : undefined;

  if (esm) payload.shouldUseChildProcess = true;
  return {
    executeEval,
    executeEntrypoint,
    executeRepl,
    executeStdin,
    cwd,
    scriptPath,
  };
}

function phase3(payload: BootstrapState) {
  const {
    emit,
    files,
    pretty,
    transpileOnly,
    transpiler,
    noExperimentalReplAwait,
    typeCheck,
    swc,
    compilerHost,
    ignore,
    preferTsExts,
    logError,
    scriptMode,
    cwdMode,
    project,
    skipProject,
    skipIgnore,
    compiler,
    ignoreDiagnostics,
    compilerOptions,
    argsRequire,
    scope,
    scopeDir,
  } = payload.parseArgvResult;
  const { cwd, scriptPath } = payload.phase2Result!;

  const preloadedConfig = findAndReadConfig({
    cwd,
    emit,
    files,
    pretty,
    transpileOnly: transpileOnly ?? transpiler != null ? true : undefined,
    experimentalReplAwait: noExperimentalReplAwait ? false : undefined,
    typeCheck,
    transpiler,
    swc,
    compilerHost,
    ignore,
    logError,
    projectSearchDir: getProjectSearchDir(cwd, scriptMode, cwdMode, scriptPath),
    project,
    skipProject,
    skipIgnore,
    compiler,
    ignoreDiagnostics,
    compilerOptions,
    require: argsRequire,
    scope,
    scopeDir,
    preferTsExts,
  });

  if (preloadedConfig.options.esm) payload.shouldUseChildProcess = true;
  return { preloadedConfig };
}

function phase4(payload: BootstrapState) {
  const { isInChildProcess, entrypoint } = payload;
  const { version, showConfig, restArgs, code, print, argv } =
    payload.parseArgvResult;
  const {
    executeEval,
    cwd,
    executeStdin,
    executeRepl,
    executeEntrypoint,
    scriptPath,
  } = payload.phase2Result!;
  const { preloadedConfig } = payload.phase3Result!;
  /**
   * <repl>, [stdin], and [eval] are all essentially virtual files that do not exist on disc and are backed by a REPL
   * service to handle eval-ing of code.
   */
  interface VirtualFileState {
    state: EvalState;
    repl: ReplService;
    module?: Module;
  }
  let evalStuff: VirtualFileState | undefined;
  let replStuff: VirtualFileState | undefined;
  let stdinStuff: VirtualFileState | undefined;
  let evalAwarePartialHost: EvalAwarePartialHost | undefined = undefined;
  if (executeEval) {
    const state = new EvalState(join(cwd, EVAL_FILENAME));
    evalStuff = {
      state,
      repl: createRepl({
        state,
        composeWithEvalAwarePartialHost: evalAwarePartialHost,
        ignoreDiagnosticsThatAreAnnoyingInInteractiveRepl: false,
      }),
    };
    ({ evalAwarePartialHost } = evalStuff.repl);
    // Create a local module instance based on `cwd`.
    const module = (evalStuff.module = new Module(EVAL_NAME));
    module.filename = evalStuff.state.path;
    module.paths = (Module as any)._nodeModulePaths(cwd);
  }
  if (executeStdin) {
    const state = new EvalState(join(cwd, STDIN_FILENAME));
    stdinStuff = {
      state,
      repl: createRepl({
        state,
        composeWithEvalAwarePartialHost: evalAwarePartialHost,
        ignoreDiagnosticsThatAreAnnoyingInInteractiveRepl: false,
      }),
    };
    ({ evalAwarePartialHost } = stdinStuff.repl);
    // Create a local module instance based on `cwd`.
    const module = (stdinStuff.module = new Module(STDIN_NAME));
    module.filename = stdinStuff.state.path;
    module.paths = (Module as any)._nodeModulePaths(cwd);
  }
  if (executeRepl) {
    const state = new EvalState(join(cwd, REPL_FILENAME));
    replStuff = {
      state,
      repl: createRepl({
        state,
        composeWithEvalAwarePartialHost: evalAwarePartialHost,
      }),
    };
    ({ evalAwarePartialHost } = replStuff.repl);
  }

  // Register the TypeScript compiler instance.
  const service = createFromPreloadedConfig({
    // Since this struct may have been marshalled across thread or process boundaries, we must restore
    // un-marshall-able values.
    ...preloadedConfig,
    options: {
      ...preloadedConfig.options,
      readFile: evalAwarePartialHost?.readFile ?? undefined,
      fileExists: evalAwarePartialHost?.fileExists ?? undefined,
      tsTrace: DEFAULTS.tsTrace,
    },
  });
  register(service);
  if (isInChildProcess)
    (
      require('./child/child-loader') as typeof import('./child/child-loader')
    ).lateBindHooks(createEsmHooks(service));

  // Bind REPL service to ts-node compiler service (chicken-and-egg problem)
  replStuff?.repl.setService(service);
  evalStuff?.repl.setService(service);
  stdinStuff?.repl.setService(service);

  // Output project information.
  if (version === 2) {
    console.log(`ts-node v${VERSION}`);
    console.log(`node ${process.version}`);
    console.log(`compiler v${service.ts.version}`);
    process.exit(0);
  }
  if (version >= 3) {
    console.log(`ts-node v${VERSION} ${dirname(__dirname)}`);
    console.log(`node ${process.version}`);
    console.log(
      `compiler v${service.ts.version} ${service.compilerPath ?? ''}`
    );
    process.exit(0);
  }

  if (showConfig) {
    const ts = service.ts as any as TSInternal;
    if (typeof ts.convertToTSConfig !== 'function') {
      console.error(
        'Error: --showConfig requires a typescript versions >=3.2 that support --showConfig'
      );
      process.exit(1);
    }
    let moduleTypes = undefined;
    if (service.options.moduleTypes) {
      // Assumption: this codepath requires CLI invocation, so moduleTypes must have come from a tsconfig, not API.
      const showRelativeTo = dirname(service.configFilePath!);
      moduleTypes = {} as Record<string, string>;
      for (const [key, value] of Object.entries(service.options.moduleTypes)) {
        moduleTypes[
          relative(
            showRelativeTo,
            resolve(service.options.optionBasePaths?.moduleTypes!, key)
          )
        ] = value;
      }
    }
    const json = {
      ['ts-node']: {
        ...service.options,
        require: service.options.require?.length
          ? service.options.require
          : undefined,
        moduleTypes,
        optionBasePaths: undefined,
        compilerOptions: undefined,
        project: service.configFilePath ?? service.options.project,
      },
      ...ts.convertToTSConfig(
        service.config,
        service.configFilePath ?? join(cwd, 'ts-node-implicit-tsconfig.json'),
        service.ts.sys
      ),
    };
    console.log(
      // Assumes that all configuration options which can possibly be specified via the CLI are JSON-compatible.
      // If, in the future, we must log functions, for example readFile and fileExists, then we can implement a JSON
      // replacer function.
      JSON.stringify(json, null, 2)
    );
    process.exit(0);
  }

  // Prepend `ts-node` arguments to CLI for child processes.
  process.execArgv.push(
    entrypoint,
    ...argv.slice(2, argv.length - restArgs.length)
  );
  // TODO this comes from BoostrapState
  process.argv = [process.argv[1]]
    .concat(executeEntrypoint ? ([scriptPath] as string[]) : [])
    .concat(restArgs.slice(executeEntrypoint ? 1 : 0));

  // Execute the main contents (either eval, script or piped).
  if (executeEntrypoint) {
    Module.runMain();
  } else {
    // Note: eval and repl may both run, but never with stdin.
    // If stdin runs, eval and repl will not.
    if (executeEval) {
      addBuiltinLibsToObject(global);
      evalAndExitOnTsError(
        evalStuff!.repl,
        evalStuff!.module!,
        code!,
        print,
        'eval'
      );
    }

    if (executeRepl) {
      replStuff!.repl.start();
    }

    if (executeStdin) {
      let buffer = code || '';
      process.stdin.on('data', (chunk: Buffer) => (buffer += chunk));
      process.stdin.on('end', () => {
        evalAndExitOnTsError(
          stdinStuff!.repl,
          stdinStuff!.module!,
          buffer,
          // `echo 123 | node -p` still prints 123
          print,
          'stdin'
        );
      });
    }
  }
}

/**
 * Get project search path from args.
 */
function getProjectSearchDir(
  cwd?: string,
  scriptMode?: boolean,
  cwdMode?: boolean,
  scriptPath?: string
) {
  // Validate `--script-mode` / `--cwd-mode` / `--cwd` usage is correct.
  if (scriptMode && cwdMode) {
    throw new TypeError('--cwd-mode cannot be combined with --script-mode');
  }
  if (scriptMode && !scriptPath) {
    throw new TypeError(
      '--script-mode must be used with a script name, e.g. `ts-node --script-mode <script.ts>`'
    );
  }
  const doScriptMode =
    scriptMode === true ? true : cwdMode === true ? false : !!scriptPath;
  if (doScriptMode) {
    // Use node's own resolution behavior to ensure we follow symlinks.
    // scriptPath may omit file extension or point to a directory with or without package.json.
    // This happens before we are registered, so we tell node's resolver to consider ts, tsx, and jsx files.
    // In extremely rare cases, is is technically possible to resolve the wrong directory,
    // because we do not yet know preferTsExts, jsx, nor allowJs.
    // See also, justification why this will not happen in real-world situations:
    // https://github.com/TypeStrong/ts-node/pull/1009#issuecomment-613017081
    const exts = ['.js', '.jsx', '.ts', '.tsx'];
    const extsTemporarilyInstalled: string[] = [];
    for (const ext of exts) {
      if (!hasOwnProperty(require.extensions, ext)) {
        extsTemporarilyInstalled.push(ext);
        require.extensions[ext] = function () {};
      }
    }
    try {
      return dirname(requireResolveNonCached(scriptPath!));
    } finally {
      for (const ext of extsTemporarilyInstalled) {
        delete require.extensions[ext];
      }
    }
  }

  return cwd;
}

const guaranteedNonexistentDirectoryPrefix = resolve(__dirname, 'doesnotexist');
let guaranteedNonexistentDirectorySuffix = 0;

/**
 * require.resolve an absolute path, tricking node into *not* caching the results.
 * Necessary so that we do not pollute require.resolve cache prior to installing require.extensions
 *
 * Is a terrible hack, because node does not expose the necessary cache invalidation APIs
 * https://stackoverflow.com/questions/59865584/how-to-invalidate-cached-require-resolve-results
 */
function requireResolveNonCached(absoluteModuleSpecifier: string) {
  // node <= 12.1.x fallback: The trick below triggers a node bug on old versions.
  // On these old versions, pollute the require cache instead. This is a deliberate
  // ts-node limitation that will *rarely* manifest, and will not matter once node 12
  // is end-of-life'd on 2022-04-30
  const isSupportedNodeVersion = versionGteLt(process.versions.node, '12.2.0');
  if (!isSupportedNodeVersion) return require.resolve(absoluteModuleSpecifier);

  const { dir, base } = parsePath(absoluteModuleSpecifier);
  const relativeModuleSpecifier = `./${base}`;

  const req = createRequire(
    join(dir, 'imaginaryUncacheableRequireResolveScript')
  );
  return req.resolve(relativeModuleSpecifier, {
    paths: [
      `${guaranteedNonexistentDirectoryPrefix}${guaranteedNonexistentDirectorySuffix++}`,
      ...(req.resolve.paths(relativeModuleSpecifier) || []),
    ],
  });
}

/**
 * Evaluate an [eval] or [stdin] script
 */
function evalAndExitOnTsError(
  replService: ReplService,
  module: Module,
  code: string,
  isPrinted: boolean,
  filenameAndDirname: 'eval' | 'stdin'
) {
  let result: any;
  setupContext(global, module, filenameAndDirname);

  try {
    result = replService.evalCode(code);
  } catch (error) {
    if (error instanceof TSError) {
      console.error(error);
      process.exit(1);
    }

    throw error;
  }

  if (isPrinted) {
    console.log(
      typeof result === 'string'
        ? result
        : inspect(result, { colors: process.stdout.isTTY })
    );
  }
}

if (require.main === module) {
  main();
}<|MERGE_RESOLUTION|>--- conflicted
+++ resolved
@@ -27,13 +27,9 @@
   DEFAULTS,
 } from './index';
 import type { TSInternal } from './ts-compiler-types';
-<<<<<<< HEAD
 import { addBuiltinLibsToObject } from '../dist-raw/node-internal-modules-cjs-helpers';
-=======
-import { addBuiltinLibsToObject } from '../dist-raw/node-cjs-helpers';
 import { callInChild } from './child/spawn-child';
 import { findAndReadConfig } from './configuration';
->>>>>>> 0e8b8279
 
 /**
  * Main `bin` functionality.
