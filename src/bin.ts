#!/usr/bin/env node

import { join, resolve, dirname, parse as parsePath } from 'path';
import { inspect } from 'util';
import Module = require('module');
import arg = require('arg');
import { parse, createRequire, hasOwnProperty } from './util';
import {
  EVAL_FILENAME,
  EvalState,
  createRepl,
  ReplService,
  setContext,
  STDIN_FILENAME,
  EvalAwarePartialHost,
  EVAL_NAME,
  STDIN_NAME,
} from './repl';
import { VERSION, TSError, register } from './index';
import type { TSInternal } from './ts-compiler-types';

/**
 * Main `bin` functionality.
 */
export function main(
  argv: string[] = process.argv.slice(2),
  entrypointArgs: Record<string, any> = {}
) {
  const args = {
    ...entrypointArgs,
    ...arg(
      {
        // Node.js-like options.
        '--eval': String,
        '--interactive': Boolean,
        '--print': Boolean,
        '--require': [String],

        // CLI options.
        '--help': Boolean,
        '--cwd-mode': Boolean,
        '--script-mode': Boolean,
        '--version': arg.COUNT,
        '--show-config': Boolean,

        // Project options.
        '--cwd': String,
        '--files': Boolean,
        '--compiler': String,
        '--compiler-options': parse,
        '--project': String,
        '--ignore-diagnostics': [String],
        '--ignore': [String],
        '--transpile-only': Boolean,
        '--transpiler': String,
        '--type-check': Boolean,
        '--compiler-host': Boolean,
        '--pretty': Boolean,
        '--skip-project': Boolean,
        '--skip-ignore': Boolean,
        '--prefer-ts-exts': Boolean,
        '--log-error': Boolean,
        '--emit': Boolean,
        '--scope': Boolean,
        '--scope-dir': String,

        // Aliases.
        '-e': '--eval',
        '-i': '--interactive',
        '-p': '--print',
        '-r': '--require',
        '-h': '--help',
        '-s': '--script-mode',
        '-v': '--version',
        '-T': '--transpile-only',
        '-H': '--compiler-host',
        '-I': '--ignore',
        '-P': '--project',
        '-C': '--compiler',
        '-D': '--ignore-diagnostics',
        '-O': '--compiler-options',
        '--dir': '--cwd',
        '--showConfig': '--show-config',
        '--scopeDir': '--scope-dir',
      },
      {
        argv,
        stopAtPositional: true,
      }
    ),
  };

  // Only setting defaults for CLI-specific flags
  // Anything passed to `register()` can be `undefined`; `create()` will apply
  // defaults.
  const {
    '--cwd': cwdArg,
    '--help': help = false,
    '--script-mode': scriptMode,
    '--cwd-mode': cwdMode,
    '--version': version = 0,
    '--show-config': showConfig,
    '--require': argsRequire = [],
    '--eval': code = undefined,
    '--print': print = false,
    '--interactive': interactive = false,
    '--files': files,
    '--compiler': compiler,
    '--compiler-options': compilerOptions,
    '--project': project,
    '--ignore-diagnostics': ignoreDiagnostics,
    '--ignore': ignore,
    '--transpile-only': transpileOnly,
    '--type-check': typeCheck,
    '--transpiler': transpiler,
    '--compiler-host': compilerHost,
    '--pretty': pretty,
    '--skip-project': skipProject,
    '--skip-ignore': skipIgnore,
    '--prefer-ts-exts': preferTsExts,
    '--log-error': logError,
    '--emit': emit,
    '--scope': scope = undefined,
    '--scope-dir': scopeDir = undefined,
  } = args;

  if (help) {
    console.log(`
  Usage: ts-node [options] [ -e script | script.ts ] [arguments]

  Options:

    -e, --eval [code]               Evaluate code
    -p, --print                     Print result of \`--eval\`
    -r, --require [path]            Require a node module before execution
    -i, --interactive               Opens the REPL even if stdin does not appear to be a terminal

    -h, --help                      Print CLI usage
    -v, --version                   Print module version information
    --cwd-mode                      Use current directory instead of <script.ts> for config resolution
    --show-config                   Print resolved configuration and exit

    -T, --transpile-only            Use TypeScript's faster \`transpileModule\` or a third-party transpiler
    -H, --compiler-host             Use TypeScript's compiler host API
    -I, --ignore [pattern]          Override the path patterns to skip compilation
    -P, --project [path]            Path to TypeScript JSON project file
    -C, --compiler [name]           Specify a custom TypeScript compiler
    --transpiler [name]             Specify a third-party, non-typechecking transpiler
    -D, --ignore-diagnostics [code] Ignore TypeScript warnings by diagnostic code
    -O, --compiler-options [opts]   JSON object to merge with compiler options

    --cwd                           Behave as if invoked within this working directory.
    --files                         Load \`files\`, \`include\` and \`exclude\` from \`tsconfig.json\` on startup
    --pretty                        Use pretty diagnostic formatter (usually enabled by default)
    --skip-project                  Skip reading \`tsconfig.json\`
    --skip-ignore                   Skip \`--ignore\` checks
    --scope                         Scope compiler to files within \`scopeDir\`.  Anything outside this directory is ignored.
    --scope-dir                     Directory for \`--scope\`
    --prefer-ts-exts                Prefer importing TypeScript files over JavaScript files
    --log-error                     Logs TypeScript errors to stderr instead of throwing exceptions
  `);

    process.exit(0);
  }

  // Output project information.
  if (version === 1) {
    console.log(`v${VERSION}`);
    process.exit(0);
  }

  // Figure out which we are executing: piped stdin, --eval, REPL, and/or entrypoint
  // This is complicated because node's behavior is complicated
  // `node -e code -i ./script.js` ignores -e
  const executeEval = code != null && !(interactive && args._.length);
  const executeEntrypoint = !executeEval && args._.length > 0;
  const executeRepl =
    !executeEntrypoint &&
    (interactive || (process.stdin.isTTY && !executeEval));
  const executeStdin = !executeEval && !executeRepl && !executeEntrypoint;

  const cwd = cwdArg || process.cwd();
  /** Unresolved.  May point to a symlink, not realpath.  May be missing file extension */
  const scriptPath = executeEntrypoint ? resolve(cwd, args._[0]) : undefined;

  /**
   * <repl>, [stdin], and [eval] are all essentially virtual files that do not exist on disc and are backed by a REPL
   * service to handle eval-ing of code.
   */
  interface VirtualFileState {
    state: EvalState;
    repl: ReplService;
    module?: Module;
  }
  let evalStuff: VirtualFileState | undefined;
  let replStuff: VirtualFileState | undefined;
  let stdinStuff: VirtualFileState | undefined;
  // let evalService: ReplService | undefined;
  // let replState: EvalState | undefined;
  // let replService: ReplService | undefined;
  // let stdinState: EvalState | undefined;
  // let stdinService: ReplService | undefined;
  let evalAwarePartialHost: EvalAwarePartialHost | undefined = undefined;
  if (executeEval) {
    const state = new EvalState(join(cwd, EVAL_FILENAME));
    evalStuff = {
      state,
      repl: createRepl({
        state,
        composeWithEvalAwarePartialHost: evalAwarePartialHost,
      }),
    };
    ({ evalAwarePartialHost } = evalStuff.repl);
    // Create a local module instance based on `cwd`.
    const module = (evalStuff.module = new Module(EVAL_NAME));
    module.filename = evalStuff.state.path;
    module.paths = (Module as any)._nodeModulePaths(cwd);
  }
  if (executeStdin) {
    const state = new EvalState(join(cwd, STDIN_FILENAME));
    stdinStuff = {
      state,
      repl: createRepl({
        state,
        composeWithEvalAwarePartialHost: evalAwarePartialHost,
      }),
    };
    ({ evalAwarePartialHost } = stdinStuff.repl);
    // Create a local module instance based on `cwd`.
    const module = (stdinStuff.module = new Module(STDIN_NAME));
    module.filename = stdinStuff.state.path;
    module.paths = (Module as any)._nodeModulePaths(cwd);
  }
  if (executeRepl) {
    const state = new EvalState(join(cwd, '<repl>.ts'));
    replStuff = {
      state,
      repl: createRepl({
        state,
        composeWithEvalAwarePartialHost: evalAwarePartialHost,
      }),
    };
    ({ evalAwarePartialHost } = replStuff.repl);
  }

  // Register the TypeScript compiler instance.
  const service = register({
    cwd,
    emit,
    files,
    pretty,
    transpileOnly: transpileOnly ?? transpiler != null ? true : undefined,
    typeCheck,
    transpiler,
    compilerHost,
    ignore,
    preferTsExts,
    logError,
    projectSearchDir: getProjectSearchDir(cwd, scriptMode, cwdMode, scriptPath),
    project,
    skipProject,
    skipIgnore,
    compiler,
    ignoreDiagnostics,
    compilerOptions,
    require: argsRequire,
<<<<<<< HEAD
    readFile: evalAwarePartialHost?.readFile ?? undefined,
    fileExists: evalAwarePartialHost?.fileExists ?? undefined,
=======
    readFile: code !== undefined ? evalAwarePartialHost.readFile : undefined,
    fileExists:
      code !== undefined ? evalAwarePartialHost.fileExists : undefined,
    scope,
    scopeDir,
>>>>>>> 518c2500
  });

  // Bind REPL service to ts-node compiler service (chicken-and-egg problem)
  replStuff?.repl.setService(service);
  evalStuff?.repl.setService(service);
  stdinStuff?.repl.setService(service);

  // Output project information.
  if (version >= 2) {
    console.log(`ts-node v${VERSION}`);
    console.log(`node ${process.version}`);
    console.log(`compiler v${service.ts.version}`);
    process.exit(0);
  }

  if (showConfig) {
    const ts = (service.ts as any) as TSInternal;
    if (typeof ts.convertToTSConfig !== 'function') {
      console.error(
        'Error: --show-config requires a typescript versions >=3.2 that support --showConfig'
      );
      process.exit(1);
    }
    const json = {
      ['ts-node']: {
        ...service.options,
        experimentalEsmLoader: undefined,
        compilerOptions: undefined,
        project: service.configFilePath ?? service.options.project,
      },
      ...ts.convertToTSConfig(
        service.config,
        service.configFilePath ?? join(cwd, 'ts-node-implicit-tsconfig.json'),
        service.ts.sys
      ),
    };
    console.log(
      // Assumes that all configuration options which can possibly be specified via the CLI are JSON-compatible.
      // If, in the future, we must log functions, for example readFile and fileExists, then we can implement a JSON
      // replacer function.
      JSON.stringify(json, null, 2)
    );
    process.exit(0);
  }

  // Prepend `ts-node` arguments to CLI for child processes.
  process.execArgv.unshift(
    __filename,
    ...process.argv.slice(2, process.argv.length - args._.length)
  );
  process.argv = [process.argv[1]]
    .concat(executeEntrypoint ? ([scriptPath] as string[]) : [])
    .concat(args._.slice(executeEntrypoint ? 1 : 0));

  // Execute the main contents (either eval, script or piped).
  if (executeEntrypoint) {
    Module.runMain();
  } else {
    if (executeEval) {
      evalAndExitOnTsError(
        evalStuff!.repl,
        evalStuff!.module!,
        code!,
        print,
        'eval'
      );
    }
    if (executeRepl) {
      replStuff!.repl.start();
    }
    if (executeStdin) {
      let buffer = code || '';
      process.stdin.on('data', (chunk: Buffer) => (buffer += chunk));
      process.stdin.on('end', () => {
        evalAndExitOnTsError(
          stdinStuff!.repl,
          stdinStuff!.module!,
          buffer,
          // `echo 123 | node -p` still prints 123
          print,
          'stdin'
        );
      });
    }
  }
}

/**
 * Get project search path from args.
 */
function getProjectSearchDir(
  cwd?: string,
  scriptMode?: boolean,
  cwdMode?: boolean,
  scriptPath?: string
) {
  // Validate `--script-mode` / `--cwd-mode` / `--cwd` usage is correct.
  if (scriptMode && cwdMode) {
    throw new TypeError('--cwd-mode cannot be combined with --script-mode');
  }
  if (scriptMode && !scriptPath) {
    throw new TypeError(
      '--script-mode must be used with a script name, e.g. `ts-node --script-mode <script.ts>`'
    );
  }
  const doScriptMode =
    scriptMode === true ? true : cwdMode === true ? false : !!scriptPath;
  if (doScriptMode) {
    // Use node's own resolution behavior to ensure we follow symlinks.
    // scriptPath may omit file extension or point to a directory with or without package.json.
    // This happens before we are registered, so we tell node's resolver to consider ts, tsx, and jsx files.
    // In extremely rare cases, is is technically possible to resolve the wrong directory,
    // because we do not yet know preferTsExts, jsx, nor allowJs.
    // See also, justification why this will not happen in real-world situations:
    // https://github.com/TypeStrong/ts-node/pull/1009#issuecomment-613017081
    const exts = ['.js', '.jsx', '.ts', '.tsx'];
    const extsTemporarilyInstalled: string[] = [];
    for (const ext of exts) {
      if (!hasOwnProperty(require.extensions, ext)) {
        extsTemporarilyInstalled.push(ext);
        require.extensions[ext] = function () {};
      }
    }
    try {
      return dirname(requireResolveNonCached(scriptPath!));
    } finally {
      for (const ext of extsTemporarilyInstalled) {
        delete require.extensions[ext];
      }
    }
  }

  return cwd;
}

const guaranteedNonexistentDirectoryPrefix = resolve(__dirname, 'doesnotexist');
let guaranteedNonexistentDirectorySuffix = 0;

/**
 * require.resolve an absolute path, tricking node into *not* caching the results.
 * Necessary so that we do not pollute require.resolve cache prior to installing require.extensions
 *
 * Is a terrible hack, because node does not expose the necessary cache invalidation APIs
 * https://stackoverflow.com/questions/59865584/how-to-invalidate-cached-require-resolve-results
 */
function requireResolveNonCached(absoluteModuleSpecifier: string) {
  // node 10 and 11 fallback: The trick below triggers a node 10 & 11 bug
  // On those node versions, pollute the require cache instead.  This is a deliberate
  // ts-node limitation that will *rarely* manifest, and will not matter once node 10
  // is end-of-life'd on 2021-04-30
  const isSupportedNodeVersion =
    parseInt(process.versions.node.split('.')[0], 10) >= 12;
  if (!isSupportedNodeVersion) return require.resolve(absoluteModuleSpecifier);

  const { dir, base } = parsePath(absoluteModuleSpecifier);
  const relativeModuleSpecifier = `./${base}`;

  const req = createRequire(
    join(dir, 'imaginaryUncacheableRequireResolveScript')
  );
  return req.resolve(relativeModuleSpecifier, {
    paths: [
      `${guaranteedNonexistentDirectoryPrefix}${guaranteedNonexistentDirectorySuffix++}`,
      ...(req.resolve.paths(relativeModuleSpecifier) || []),
    ],
  });
}

/**
 * Evaluate an [eval] or [stdin] script
 */
function evalAndExitOnTsError(
  replService: ReplService,
  module: Module,
  code: string,
  isPrinted: boolean,
  filenameAndDirname: 'eval' | 'stdin'
) {
  let result: any;
  setContext(global, module, filenameAndDirname);

  try {
    result = replService.evalCode(code);
  } catch (error) {
    if (error instanceof TSError) {
      console.error(error);
      process.exit(1);
    }

    throw error;
  }

  if (isPrinted) {
    console.log(
      typeof result === 'string'
        ? result
        : inspect(result, { colors: process.stdout.isTTY })
    );
  }
}

if (require.main === module) {
  main();
}<|MERGE_RESOLUTION|>--- conflicted
+++ resolved
@@ -264,16 +264,10 @@
     ignoreDiagnostics,
     compilerOptions,
     require: argsRequire,
-<<<<<<< HEAD
     readFile: evalAwarePartialHost?.readFile ?? undefined,
     fileExists: evalAwarePartialHost?.fileExists ?? undefined,
-=======
-    readFile: code !== undefined ? evalAwarePartialHost.readFile : undefined,
-    fileExists:
-      code !== undefined ? evalAwarePartialHost.fileExists : undefined,
     scope,
     scopeDir,
->>>>>>> 518c2500
   });
 
   // Bind REPL service to ts-node compiler service (chicken-and-egg problem)
