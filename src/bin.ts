#!/usr/bin/env node

import { join, resolve, dirname } from 'path'
import { start, Recoverable } from 'repl'
import { inspect } from 'util'
import Module = require('module')
import arg = require('arg')
import { diffLines } from 'diff'
import { Script } from 'vm'
import { readFileSync, statSync } from 'fs'
import { homedir } from 'os'
import { VERSION, TSError, parse, Register, register } from './index'

/**
 * Eval filename for REPL/debug.
 */
const EVAL_FILENAME = `[eval].ts`

/**
 * Eval state management.
 */
class EvalState {
  input = ''
  output = ''
  version = 0
  lines = 0

  constructor (public path: string) {}
}

/**
 * Main `bin` functionality.
 */
export function main (argv: string[]) {
  const args = arg({
    // Node.js-like options.
    '--eval': String,
    '--interactive': Boolean,
    '--print': Boolean,
    '--require': [String],

    // CLI options.
    '--help': Boolean,
    '--script-mode': Boolean,
    '--version': arg.COUNT,

    // Project options.
    '--dir': String,
    '--files': Boolean,
    '--compiler': String,
    '--compiler-options': parse,
    '--project': String,
    '--ignore-diagnostics': [String],
    '--ignore': [String],
    '--transpile-only': Boolean,
    '--type-check': Boolean,
    '--compiler-host': Boolean,
    '--pretty': Boolean,
    '--skip-project': Boolean,
    '--skip-ignore': Boolean,
    '--prefer-ts-exts': Boolean,
    '--log-error': Boolean,
    '--emit': Boolean,

    // Aliases.
    '-e': '--eval',
    '-i': '--interactive',
    '-p': '--print',
    '-r': '--require',
    '-h': '--help',
    '-s': '--script-mode',
    '-v': '--version',
    '-T': '--transpile-only',
    '-H': '--compiler-host',
    '-I': '--ignore',
    '-P': '--project',
    '-C': '--compiler',
    '-D': '--ignore-diagnostics',
    '-O': '--compiler-options'
  }, {
    argv,
    stopAtPositional: true
  })

  // Only setting defaults for CLI-specific flags
  // Anything passed to `register()` can be `undefined`; `create()` will apply
  // defaults.
  const {
    '--dir': dir,
    '--help': help = false,
    '--script-mode': scriptMode = false,
    '--version': version = 0,
    '--require': argsRequire = [],
    '--eval': code = undefined,
    '--print': print = false,
    '--interactive': interactive = false,
    '--files': files,
    '--compiler': compiler,
    '--compiler-options': compilerOptions,
    '--project': project,
    '--ignore-diagnostics': ignoreDiagnostics,
    '--ignore': ignore,
    '--transpile-only': transpileOnly,
<<<<<<< HEAD
=======
    '--type-check': typeCheck,
    '--compiler-host': compilerHost,
>>>>>>> d578e17f
    '--pretty': pretty,
    '--skip-project': skipProject,
    '--skip-ignore': skipIgnore,
    '--prefer-ts-exts': preferTsExts,
    '--log-error': logError,
    '--emit': emit
  } = args

  if (help) {
    console.log(`
  Usage: ts-node [options] [ -e script | script.ts ] [arguments]

  Options:

    -e, --eval [code]              Evaluate code
    -p, --print                    Print result of \`--eval\`
    -r, --require [path]           Require a node module before execution
    -i, --interactive              Opens the REPL even if stdin does not appear to be a terminal

    -h, --help                     Print CLI usage
    -v, --version                  Print module version information
    -s, --script-mode              Use cwd from <script.ts> instead of current directory

    -T, --transpile-only           Use TypeScript's faster \`transpileModule\`
    -H, --compiler-host            Use TypeScript's compiler host API
    -I, --ignore [pattern]         Override the path patterns to skip compilation
    -P, --project [path]           Path to TypeScript JSON project file
    -C, --compiler [name]          Specify a custom TypeScript compiler
    -D, --ignore-diagnostics [code] Ignore TypeScript warnings by diagnostic code
    -O, --compiler-options [opts]   JSON object to merge with compiler options

    --dir                          Specify working directory for config resolution
    --scope                        Scope compiler to files within \`cwd\` only
    --files                        Load \`files\`, \`include\` and \`exclude\` from \`tsconfig.json\` on startup
    --pretty                       Use pretty diagnostic formatter (usually enabled by default)
    --skip-project                 Skip reading \`tsconfig.json\`
    --skip-ignore                  Skip \`--ignore\` checks
    --prefer-ts-exts               Prefer importing TypeScript files over JavaScript files
    --log-error                    Logs TypeScript errors to stderr instead of throwing exceptions
  `)

    process.exit(0)
  }

  // Output project information.
  if (version === 1) {
    console.log(`v${VERSION}`)
    process.exit(0)
  }

  const cwd = dir || process.cwd()
  const scriptPath = args._.length ? resolve(cwd, args._[0]) : undefined
  const state = new EvalState(scriptPath || join(cwd, EVAL_FILENAME))

  // Register the TypeScript compiler instance.
  const service = register({
    dir: getCwd(dir, scriptMode, scriptPath),
    emit,
    files,
    pretty,
    transpileOnly,
    typeCheck,
    compilerHost,
    ignore,
    preferTsExts,
    logError,
    project,
    skipProject,
    skipIgnore,
    compiler,
    ignoreDiagnostics,
    compilerOptions,
    readFile: code !== undefined
      ? (path: string) => {
        if (path === state.path) return state.input

        try {
          return readFileSync(path, 'utf8')
        } catch (err) {/* Ignore. */}
      }
      : undefined,
    fileExists: code !== undefined
      ? (path: string) => {
        if (path === state.path) return true

        try {
          const stats = statSync(path)
          return stats.isFile() || stats.isFIFO()
        } catch (err) {
          return false
        }
      }
      : undefined
  })

  const requires = argsRequire.length !== 0 ? argsRequire : service.options.requires || []

  // Output project information.
  if (version >= 2) {
    console.log(`ts-node v${VERSION}`)
    console.log(`node ${process.version}`)
    console.log(`compiler v${service.ts.version}`)
    process.exit(0)
  }

  // Create a local module instance based on `cwd`.
  const module = new Module(state.path)
  module.filename = state.path
  module.paths = (Module as any)._nodeModulePaths(cwd)

  // Require specified modules before start-up.
  ;(Module as any)._preloadModules(requires)

  // Prepend `ts-node` arguments to CLI for child processes.
  process.execArgv.unshift(__filename, ...process.argv.slice(2, process.argv.length - args._.length))
  process.argv = [process.argv[1]].concat(scriptPath || []).concat(args._.slice(1))

  // Execute the main contents (either eval, script or piped).
  if (code !== undefined && !interactive) {
    evalAndExit(service, state, module, code, print)
  } else {
    if (args._.length) {
      Module.runMain()
    } else {
      // Piping of execution _only_ occurs when no other script is specified.
      if (process.stdin.isTTY) {
        startRepl(service, state, code)
      } else {
        let buffer = code || ''
        process.stdin.on('data', (chunk: Buffer) => buffer += chunk)
        process.stdin.on('end', () => evalAndExit(service, state, module, buffer, print))
      }
    }
  }
}

/**
 * Get project path from args.
 */
function getCwd (dir?: string, scriptMode?: boolean, scriptPath?: string) {
  // Validate `--script-mode` usage is correct.
  if (scriptMode) {
    if (!scriptPath) {
      throw new TypeError('Script mode must be used with a script name, e.g. `ts-node -s <script.ts>`')
    }

    if (dir) {
      throw new TypeError('Script mode cannot be combined with `--dir`')
    }

    return dirname(scriptPath)
  }

  return dir
}

/**
 * Evaluate a script.
 */
function evalAndExit (service: Register, state: EvalState, module: Module, code: string, isPrinted: boolean) {
  let result: any

  ;(global as any).__filename = module.filename
  ;(global as any).__dirname = dirname(module.filename)
  ;(global as any).exports = module.exports
  ;(global as any).module = module
  ;(global as any).require = module.require.bind(module)

  try {
    result = _eval(service, state, code)
  } catch (error) {
    if (error instanceof TSError) {
      console.error(error)
      process.exit(1)
    }

    throw error
  }

  if (isPrinted) {
    console.log(typeof result === 'string' ? result : inspect(result))
  }
}

/**
 * Evaluate the code snippet.
 */
function _eval (service: Register, state: EvalState, input: string) {
  const lines = state.lines
  const isCompletion = !/\n$/.test(input)
  const undo = appendEval(state, input)
  let output: string

  try {
    output = service.compile(state.input, state.path, -lines)
  } catch (err) {
    undo()
    throw err
  }

  // Use `diff` to check for new JavaScript to execute.
  const changes = diffLines(state.output, output)

  if (isCompletion) {
    undo()
  } else {
    state.output = output
  }

  return changes.reduce((result, change) => {
    return change.added ? exec(change.value, state.path) : result
  }, undefined)
}

/**
 * Execute some code.
 */
function exec (code: string, filename: string) {
  const script = new Script(code, { filename: filename })

  return script.runInThisContext()
}

/**
 * Start a CLI REPL.
 */
function startRepl (service: Register, state: EvalState, code?: string) {
  // Eval incoming code before the REPL starts.
  if (code) {
    try {
      _eval(service, state, `${code}\n`)
    } catch (err) {
      console.error(err)
      process.exit(1)
    }
  }

  const repl = start({
    prompt: '> ',
    input: process.stdin,
    output: process.stdout,
    terminal: process.stdout.isTTY,
    eval: replEval,
    useGlobal: true
  })

  /**
   * Eval code from the REPL.
   */
  function replEval (code: string, _context: any, _filename: string, callback: (err: Error | null, result?: any) => any) {
    let err: Error | null = null
    let result: any

    // TODO: Figure out how to handle completion here.
    if (code === '.scope') {
      callback(err)
      return
    }

    try {
      result = _eval(service, state, code)
    } catch (error) {
      if (error instanceof TSError) {
        // Support recoverable compilations using >= node 6.
        if (Recoverable && isRecoverable(error)) {
          err = new Recoverable(error)
        } else {
          console.error(error)
        }
      } else {
        err = error
      }
    }

    return callback(err, result)
  }

  // Bookmark the point where we should reset the REPL state.
  const resetEval = appendEval(state, '')

  function reset () {
    resetEval()

    // Hard fix for TypeScript forcing `Object.defineProperty(exports, ...)`.
    exec('exports = module.exports', state.path)
  }

  reset()
  repl.on('reset', reset)

  repl.defineCommand('type', {
    help: 'Check the type of a TypeScript identifier',
    action: function (identifier: string) {
      if (!identifier) {
        repl.displayPrompt()
        return
      }

      const undo = appendEval(state, identifier)
      const { name, comment } = service.getTypeInfo(state.input, state.path, state.input.length)

      undo()

      if (name) repl.outputStream.write(`${name}\n`)
      if (comment) repl.outputStream.write(`${comment}\n`)
      repl.displayPrompt()
    }
  })

  // Set up REPL history when available natively via node.js >= 11.
  if (repl.setupHistory) {
    const historyPath = process.env.TS_NODE_HISTORY || join(homedir(), '.ts_node_repl_history')

    repl.setupHistory(historyPath, err => {
      if (!err) return

      console.error(err)
      process.exit(1)
    })
  }
}

/**
 * Append to the eval instance and return an undo function.
 */
function appendEval (state: EvalState, input: string) {
  const undoInput = state.input
  const undoVersion = state.version
  const undoOutput = state.output
  const undoLines = state.lines

  // Handle ASI issues with TypeScript re-evaluation.
  if (undoInput.charAt(undoInput.length - 1) === '\n' && /^\s*[\/\[(`]/.test(input) && !/;\s*$/.test(undoInput)) {
    state.input = `${state.input.slice(0, -1)};\n`
  }

  state.input += input
  state.lines += lineCount(input)
  state.version++

  return function () {
    state.input = undoInput
    state.output = undoOutput
    state.version = undoVersion
    state.lines = undoLines
  }
}

/**
 * Count the number of lines.
 */
function lineCount (value: string) {
  let count = 0

  for (const char of value) {
    if (char === '\n') {
      count++
    }
  }

  return count
}

const RECOVERY_CODES: Set<number> = new Set([
  1003, // "Identifier expected."
  1005, // "')' expected."
  1109, // "Expression expected."
  1126, // "Unexpected end of text."
  1160, // "Unterminated template literal."
  1161, // "Unterminated regular expression literal."
  2355 // "A function whose declared type is neither 'void' nor 'any' must return a value."
])

/**
 * Check if a function can recover gracefully.
 */
function isRecoverable (error: TSError) {
  return error.diagnosticCodes.every(code => RECOVERY_CODES.has(code))
}

if (require.main === module) {
  main(process.argv.slice(2))
}<|MERGE_RESOLUTION|>--- conflicted
+++ resolved
@@ -101,11 +101,8 @@
     '--ignore-diagnostics': ignoreDiagnostics,
     '--ignore': ignore,
     '--transpile-only': transpileOnly,
-<<<<<<< HEAD
-=======
     '--type-check': typeCheck,
     '--compiler-host': compilerHost,
->>>>>>> d578e17f
     '--pretty': pretty,
     '--skip-project': skipProject,
     '--skip-ignore': skipIgnore,
