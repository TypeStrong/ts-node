import { resolve, dirname } from 'path';
import type * as _ts from 'typescript';
import {
  CreateOptions,
  DEFAULTS,
  OptionBasePaths,
  TSCommon,
  TsConfigOptions,
} from './index';
import type { TSInternal } from './ts-compiler-types';
import { createTsInternals } from './ts-internals';
import { getDefaultTsconfigJsonForNodeVersion } from './tsconfigs';
import { assign, createRequire } from './util';

/**
 * TypeScript compiler option values required by `ts-node` which cannot be overridden.
 */
const TS_NODE_COMPILER_OPTIONS = {
  sourceMap: true,
  inlineSourceMap: false,
  inlineSources: true,
  declaration: false,
  noEmit: false,
  outDir: '.ts-node',
};

/*
 * Do post-processing on config options to support `ts-node`.
 */
function fixConfig(ts: TSCommon, config: _ts.ParsedCommandLine) {
  // Delete options that *should not* be passed through.
  delete config.options.out;
  delete config.options.outFile;
  delete config.options.composite;
  delete config.options.declarationDir;
  delete config.options.declarationMap;
  delete config.options.emitDeclarationOnly;

  // Target ES5 output by default (instead of ES3).
  if (config.options.target === undefined) {
    config.options.target = ts.ScriptTarget.ES5;
  }

  // Target CommonJS modules by default (instead of magically switching to ES6 when the target is ES6).
  if (config.options.module === undefined) {
    config.options.module = ts.ModuleKind.CommonJS;
  }

  return config;
}

/**
 * Load TypeScript configuration. Returns the parsed TypeScript config and
 * any `ts-node` options specified in the config file.
 *
 * Even when a tsconfig.json is not loaded, this function still handles merging
 * compilerOptions from various sources: API, environment variables, etc.
 *
 * @internal
 */
export function readConfig(
  cwd: string,
  ts: TSCommon,
  rawApiOptions: CreateOptions
): {
  /**
   * Path of tsconfig file if one was loaded
   */
  configFilePath: string | undefined;
  /**
   * Parsed TypeScript configuration with compilerOptions merged from all other sources (env vars, etc)
   */
  config: _ts.ParsedCommandLine;
  /**
   * ts-node options pulled from `tsconfig.json`, NOT merged with any other sources.  Merging must happen outside
   * this function.
   */
  tsNodeOptionsFromTsconfig: TsConfigOptions;
  optionBasePaths: OptionBasePaths;
} {
  // Ordered [a, b, c] where config a extends b extends c
  const configChain: Array<{
    config: any;
    basePath: string;
    configPath: string;
  }> = [];
  let config: any = { compilerOptions: {} };
  let basePath = cwd;
  let configFilePath: string | undefined = undefined;
  const projectSearchDir = resolve(cwd, rawApiOptions.projectSearchDir ?? cwd);

  const {
    fileExists = ts.sys.fileExists,
    readFile = ts.sys.readFile,
    skipProject = DEFAULTS.skipProject,
    project = DEFAULTS.project,
    tsTrace = DEFAULTS.tsTrace,
  } = rawApiOptions;

  // Read project configuration when available.
  if (!skipProject) {
    configFilePath = project
      ? resolve(cwd, project)
      : ts.findConfigFile(projectSearchDir, fileExists);

    if (configFilePath) {
      let pathToNextConfigInChain = configFilePath;
      const tsInternals = createTsInternals(ts);
      const errors: Array<_ts.Diagnostic> = [];

      // Follow chain of "extends"
      while (true) {
        const result = ts.readConfigFile(pathToNextConfigInChain, readFile);

        // Return diagnostics.
        if (result.error) {
          return {
            configFilePath,
            config: { errors: [result.error], fileNames: [], options: {} },
            tsNodeOptionsFromTsconfig: {},
            optionBasePaths: {},
          };
        }

        const c = result.config;
        const bp = dirname(pathToNextConfigInChain);
        configChain.push({
          config: c,
          basePath: bp,
          configPath: pathToNextConfigInChain,
        });

        if (c.extends == null) break;
        const resolvedExtendedConfigPath = tsInternals.getExtendsConfigPath(
          c.extends,
          {
            fileExists,
            readDirectory: ts.sys.readDirectory,
            readFile,
            useCaseSensitiveFileNames: ts.sys.useCaseSensitiveFileNames,
            trace: tsTrace,
          },
          bp,
          errors,
          (ts as unknown as TSInternal).createCompilerDiagnostic
        );
        if (errors.length) {
          return {
            configFilePath,
            config: { errors, fileNames: [], options: {} },
            tsNodeOptionsFromTsconfig: {},
            optionBasePaths: {},
          };
        }
        if (resolvedExtendedConfigPath == null) break;
        pathToNextConfigInChain = resolvedExtendedConfigPath;
      }

      ({ config, basePath } = configChain[0]);
    }
  }

  // Merge and fix ts-node options that come from tsconfig.json(s)
  const tsNodeOptionsFromTsconfig: TsConfigOptions = {};
  const optionBasePaths: OptionBasePaths = {};
  for (let i = configChain.length - 1; i >= 0; i--) {
    const { config, basePath, configPath } = configChain[i];
    const options = filterRecognizedTsConfigTsNodeOptions(
      config['ts-node']
    ).recognized;

    // Some options are relative to the config file, so must be converted to absolute paths here
    if (options.require) {
      // Modules are found relative to the tsconfig file, not the `dir` option
      const tsconfigRelativeRequire = createRequire(configPath);
      options.require = options.require.map((path: string) =>
        tsconfigRelativeRequire.resolve(path)
      );
    }
    if (options.scopeDir) {
      options.scopeDir = resolve(basePath, options.scopeDir!);
    }

    // Downstream code uses the basePath; we do not do that here.
    if (options.moduleTypes) {
      optionBasePaths.moduleTypes = basePath;
    }

    assign(tsNodeOptionsFromTsconfig, options);
  }

  // Remove resolution of "files".
  const files =
    rawApiOptions.files ?? tsNodeOptionsFromTsconfig.files ?? DEFAULTS.files;
  if (!files) {
    config.files = [];
    config.include = [];
  }

  // Only if a config file is *not* loaded, load an implicit configuration from @tsconfig/bases
  const skipDefaultCompilerOptions = configFilePath != null;
  const defaultCompilerOptionsForNodeVersion = skipDefaultCompilerOptions
    ? undefined
    : {
        ...getDefaultTsconfigJsonForNodeVersion(ts).compilerOptions,
        types: ['node'],
      };

  // Merge compilerOptions from all sources
  config.compilerOptions = Object.assign(
    {},
    // automatically-applied options from @tsconfig/bases
    defaultCompilerOptionsForNodeVersion,
    // tsconfig.json "compilerOptions"
    config.compilerOptions,
    // from env var
    DEFAULTS.compilerOptions,
    // tsconfig.json "ts-node": "compilerOptions"
    tsNodeOptionsFromTsconfig.compilerOptions,
    // passed programmatically
    rawApiOptions.compilerOptions,
    // overrides required by ts-node, cannot be changed
    TS_NODE_COMPILER_OPTIONS
  );

  const fixedConfig = fixConfig(
    ts,
    ts.parseJsonConfigFileContent(
      config,
      {
        fileExists,
        readFile,
        readDirectory: ts.sys.readDirectory,
        useCaseSensitiveFileNames: ts.sys.useCaseSensitiveFileNames,
      },
      basePath,
      undefined,
      configFilePath
    )
  );

  return {
    configFilePath,
    config: fixedConfig,
    tsNodeOptionsFromTsconfig,
    optionBasePaths,
  };
}

/**
 * Given the raw "ts-node" sub-object from a tsconfig, return an object with only the properties
 * recognized by "ts-node"
 */
function filterRecognizedTsConfigTsNodeOptions(jsonObject: any): {
  recognized: TsConfigOptions;
  unrecognized: any;
} {
  if (jsonObject == null) return { recognized: {}, unrecognized: {} };
  const {
    compiler,
    compilerHost,
    compilerOptions,
    emit,
    files,
    ignore,
    ignoreDiagnostics,
    logError,
    preferTsExts,
    pretty,
    require,
    skipIgnore,
    transpileOnly,
    typeCheck,
    transpiler,
    scope,
    scopeDir,
    moduleTypes,
    experimentalReplAwait,
    swc,
<<<<<<< HEAD
    experimentalPathMapping,
=======
    experimentalResolverFeatures,
>>>>>>> 4b979f83
    ...unrecognized
  } = jsonObject as TsConfigOptions;
  const filteredTsConfigOptions = {
    compiler,
    compilerHost,
    compilerOptions,
    emit,
    experimentalReplAwait,
    files,
    ignore,
    ignoreDiagnostics,
    logError,
    preferTsExts,
    pretty,
    require,
    skipIgnore,
    transpileOnly,
    typeCheck,
    transpiler,
    scope,
    scopeDir,
    moduleTypes,
    swc,
<<<<<<< HEAD
    experimentalPathMapping,
=======
    experimentalResolverFeatures,
>>>>>>> 4b979f83
  };
  // Use the typechecker to make sure this implementation has the correct set of properties
  const catchExtraneousProps: keyof TsConfigOptions =
    null as any as keyof typeof filteredTsConfigOptions;
  const catchMissingProps: keyof typeof filteredTsConfigOptions =
    null as any as keyof TsConfigOptions;
  return { recognized: filteredTsConfigOptions, unrecognized };
}<|MERGE_RESOLUTION|>--- conflicted
+++ resolved
@@ -277,11 +277,8 @@
     moduleTypes,
     experimentalReplAwait,
     swc,
-<<<<<<< HEAD
     experimentalPathMapping,
-=======
     experimentalResolverFeatures,
->>>>>>> 4b979f83
     ...unrecognized
   } = jsonObject as TsConfigOptions;
   const filteredTsConfigOptions = {
@@ -305,11 +302,8 @@
     scopeDir,
     moduleTypes,
     swc,
-<<<<<<< HEAD
     experimentalPathMapping,
-=======
     experimentalResolverFeatures,
->>>>>>> 4b979f83
   };
   // Use the typechecker to make sure this implementation has the correct set of properties
   const catchExtraneousProps: keyof TsConfigOptions =
