<<<<<<< HEAD
import {
  register,
  getExtensions,
  RegisterOptions,
  versionGteLt,
} from './index';
=======
import { getExtensions, register, RegisterOptions, Service } from './index';
>>>>>>> 4a0db317
import {
  parse as parseUrl,
  format as formatUrl,
  UrlWithStringQuery,
  fileURLToPath,
  pathToFileURL,
} from 'url';
import { extname } from 'path';
import * as assert from 'assert';
import { normalizeSlashes } from './util';
const {
  createResolve,
} = require('../dist-raw/node-esm-resolve-implementation');
const { defaultGetFormat } = require('../dist-raw/node-esm-default-get-format');

// Note: On Windows, URLs look like this: file:///D:/dev/@TypeStrong/ts-node-examples/foo.ts

<<<<<<< HEAD
// NOTE ABOUT MULTIPLE EXPERIMENTAL LOADER APIS
//
// At the time of writing, this file implements 2x different loader APIs.
// Node made a breaking change to the loader API in https://github.com/nodejs/node/pull/37468
//
// We check the node version number and export either the *old* or the *new* API.
//
// Today, we are implementing the *new* API on top of our implementation of the *old* API,
// which relies on copy-pasted code from the *old* hooks implementation in node.
//
// In the future, we will likely invert this: we will copy-paste the *new* API implementation
// from node, build our implementation of the *new* API on top of it, and implement the *old*
// hooks API as a shim to the *new* API.

=======
/** @internal */
>>>>>>> 4a0db317
export function registerAndCreateEsmHooks(opts?: RegisterOptions) {
  // Automatically performs registration just like `-r ts-node/register`
  const tsNodeInstance = register(opts);

  return createEsmHooks(tsNodeInstance);
}

export function createEsmHooks(tsNodeService: Service) {
  tsNodeService.enableExperimentalEsmLoaderInterop();

  // Custom implementation that considers additional file extensions and automatically adds file extensions
  const nodeResolveImplementation = createResolve({
    ...getExtensions(tsNodeService.config),
    preferTsExts: tsNodeService.options.preferTsExts,
  });

  // The hooks API changed in node version X so we need to check for backwards compatibility.
  // TODO: When the new API is backported to v12, v14, v16, update these version checks accordingly.
  const newHooksAPI =
    versionGteLt(process.versions.node, '17.0.0') ||
    versionGteLt(process.versions.node, '16.999.999', '17.0.0') ||
    versionGteLt(process.versions.node, '14.999.999', '15.0.0') ||
    versionGteLt(process.versions.node, '12.999.999', '13.0.0');
  return newHooksAPI
    ? { resolve, load }
    : { resolve, getFormat, transformSource };

  function isFileUrlOrNodeStyleSpecifier(parsed: UrlWithStringQuery) {
    // We only understand file:// URLs, but in node, the specifier can be a node-style `./foo` or `foo`
    const { protocol } = parsed;
    return protocol === null || protocol === 'file:';
  }

  async function resolve(
    specifier: string,
    context: { parentURL: string },
    defaultResolve: typeof resolve
  ): Promise<{ url: string }> {
    const defer = async () => {
      const r = await defaultResolve(specifier, context, defaultResolve);
      return r;
    };

    const parsed = parseUrl(specifier);
    const { pathname, protocol, hostname } = parsed;

    if (!isFileUrlOrNodeStyleSpecifier(parsed)) {
      return defer();
    }

    if (protocol !== null && protocol !== 'file:') {
      return defer();
    }

    // Malformed file:// URL?  We should always see `null` or `''`
    if (hostname) {
      // TODO file://./foo sets `hostname` to `'.'`.  Perhaps we should special-case this.
      return defer();
    }

    // pathname is the path to be resolved

    return nodeResolveImplementation.defaultResolve(
      specifier,
      context,
      defaultResolve
    );
  }

  // `load` from new loader hook API (See description at the top of this file)
  async function load(
    url: string,
    context: { format: Format | null | undefined },
    defaultLoad: typeof load
  ): Promise<{ format: Format; source: string | Buffer | undefined }> {
    // If we get a format hint from resolve() on the context then use it
    // otherwise call the old getFormat() hook using node's old built-in defaultGetFormat() that ships with ts-node
    const format =
      context.format ??
      (await getFormat(url, context, defaultGetFormat)).format;

    let source = undefined;
    if (format !== 'builtin' && format !== 'commonjs') {
      // Call the new defaultLoad() to get the source
      const { source: rawSource } = await defaultLoad(
        url,
        { format },
        defaultLoad
      );

      if (rawSource === undefined || rawSource === null) {
        throw new Error(
          `Failed to load raw source: Format was '${format}' and url was '${url}''.`
        );
      }

      // Emulate node's built-in old defaultTransformSource() so we can re-use the old transformSource() hook
      const defaultTransformSource: typeof transformSource = async (
        source,
        _context,
        _defaultTransformSource
      ) => ({ source });

      // Call the old hook
      const { source: transformedSource } = await transformSource(
        rawSource,
        { url, format },
        defaultTransformSource
      );
      source = transformedSource;
    }

    return { format, source };
  }

  type Format = 'builtin' | 'commonjs' | 'dynamic' | 'json' | 'module' | 'wasm';
  async function getFormat(
    url: string,
    context: {},
    defaultGetFormat: typeof getFormat
  ): Promise<{ format: Format }> {
    const defer = (overrideUrl: string = url) =>
      defaultGetFormat(overrideUrl, context, defaultGetFormat);

    const parsed = parseUrl(url);

    if (!isFileUrlOrNodeStyleSpecifier(parsed)) {
      return defer();
    }

    const { pathname } = parsed;
    assert(
      pathname !== null,
      'ESM getFormat() hook: URL should never have null pathname'
    );

    const nativePath = fileURLToPath(url);

    // If file has .ts, .tsx, or .jsx extension, then ask node how it would treat this file if it were .js
    const ext = extname(nativePath);
    let nodeSays: { format: Format };
    if (ext !== '.js' && !tsNodeService.ignored(nativePath)) {
      nodeSays = await defer(formatUrl(pathToFileURL(nativePath + '.js')));
    } else {
      nodeSays = await defer();
    }
    // For files compiled by ts-node that node believes are either CJS or ESM, check if we should override that classification
    if (
      !tsNodeService.ignored(nativePath) &&
      (nodeSays.format === 'commonjs' || nodeSays.format === 'module')
    ) {
      const { moduleType } = tsNodeService.moduleTypeClassifier.classifyModule(
        normalizeSlashes(nativePath)
      );
      if (moduleType === 'cjs') {
        return { format: 'commonjs' };
      } else if (moduleType === 'esm') {
        return { format: 'module' };
      }
    }
    return nodeSays;
  }

  async function transformSource(
    source: string | Buffer,
    context: { url: string; format: Format },
    defaultTransformSource: typeof transformSource
  ): Promise<{ source: string | Buffer }> {
    if (source === null || source === undefined) {
      throw new Error('No source');
    }

    const defer = () =>
      defaultTransformSource(source, context, defaultTransformSource);

    const sourceAsString =
      typeof source === 'string' ? source : source.toString('utf8');

    const { url } = context;
    const parsed = parseUrl(url);

    if (!isFileUrlOrNodeStyleSpecifier(parsed)) {
      return defer();
    }
    const nativePath = fileURLToPath(url);

    if (tsNodeService.ignored(nativePath)) {
      return defer();
    }

    const emittedJs = tsNodeService.compile(sourceAsString, nativePath);

    return { source: emittedJs };
  }
}<|MERGE_RESOLUTION|>--- conflicted
+++ resolved
@@ -1,13 +1,10 @@
-<<<<<<< HEAD
 import {
   register,
   getExtensions,
   RegisterOptions,
+  Service,
   versionGteLt,
 } from './index';
-=======
-import { getExtensions, register, RegisterOptions, Service } from './index';
->>>>>>> 4a0db317
 import {
   parse as parseUrl,
   format as formatUrl,
@@ -25,7 +22,6 @@
 
 // Note: On Windows, URLs look like this: file:///D:/dev/@TypeStrong/ts-node-examples/foo.ts
 
-<<<<<<< HEAD
 // NOTE ABOUT MULTIPLE EXPERIMENTAL LOADER APIS
 //
 // At the time of writing, this file implements 2x different loader APIs.
@@ -40,9 +36,7 @@
 // from node, build our implementation of the *new* API on top of it, and implement the *old*
 // hooks API as a shim to the *new* API.
 
-=======
 /** @internal */
->>>>>>> 4a0db317
 export function registerAndCreateEsmHooks(opts?: RegisterOptions) {
   // Automatically performs registration just like `-r ts-node/register`
   const tsNodeInstance = register(opts);
