--- conflicted
+++ resolved
@@ -213,66 +213,55 @@
         return entrypointFallback(defer);
       }
 
-<<<<<<< HEAD
-    // Note: [SYNC-PATH-MAPPING] keep this logic synced with the corresponding CJS implementation.
-    let candidateSpecifiers: string[] = [specifier];
-
-    if (tsNodeService.esmPathMapping && context.parentURL) {
-      const parentUrl = new URL(context.parentURL);
-      const parentPath =
-        parentUrl.protocol === 'file:' && fileURLToPath(parentUrl);
-      if (parentPath && !tsNodeService.ignored(parentPath)) {
-        const mappedSpecifiers = tsNodeService.mapPath(specifier);
-        if (mappedSpecifiers) {
-          candidateSpecifiers = [
-            ...mappedSpecifiers.map((path) => pathToFileURL(path).toString()),
+      // Note: [SYNC-PATH-MAPPING] keep this logic synced with the corresponding CJS implementation.
+      let candidateSpecifiers: string[] = [specifier];
+
+      if (tsNodeService.esmPathMapping && context.parentURL) {
+        const parentUrl = new URL(context.parentURL);
+        const parentPath =
+          parentUrl.protocol === 'file:' && fileURLToPath(parentUrl);
+        if (parentPath && !tsNodeService.ignored(parentPath)) {
+          const mappedSpecifiers = tsNodeService.mapPath(specifier);
+          if (mappedSpecifiers) {
+            candidateSpecifiers = [
+              ...mappedSpecifiers.map((path) => pathToFileURL(path).toString()),
+              specifier,
+            ];
+          }
+        }
+      }
+
+      return entrypointFallback(async () => {
+        // Attempt all resolutions.  Collect resolution failures and throw an
+        // aggregated error if they all fail.
+        const moduleNotFoundErrors = [];
+        for (let i = 0; i < candidateSpecifiers.length; i++) {
+          try {
+            return await nodeResolveImplementation.defaultResolve(
+              candidateSpecifiers[i],
+              context,
+              defaultResolve
+            );
+          } catch (err: any) {
+            const isNotFoundError = err.code === 'ERR_MODULE_NOT_FOUND';
+            if (!isNotFoundError) {
+              throw err;
+            }
+            moduleNotFoundErrors.push(err);
+          }
+        }
+        // If only one candidate, no need to wrap it.
+        if (candidateSpecifiers.length === 1) {
+          throw moduleNotFoundErrors[0];
+        } else {
+          throw new MappedModuleNotFoundError(
             specifier,
-          ];
-        }
-      }
-    }
-
-    return entrypointFallback(async () => {
-      // Attempt all resolutions.  Collect resolution failures and throw an
-      // aggregated error if they all fail.
-      const moduleNotFoundErrors = [];
-      for (let i = 0; i < candidateSpecifiers.length; i++) {
-        try {
-          return await nodeResolveImplementation.defaultResolve(
-            candidateSpecifiers[i],
-            context,
-            defaultResolve
+            context.parentURL,
+            candidateSpecifiers,
+            moduleNotFoundErrors
           );
-        } catch (err: any) {
-          const isNotFoundError = err.code === 'ERR_MODULE_NOT_FOUND';
-          if (!isNotFoundError) {
-            throw err;
-          }
-          moduleNotFoundErrors.push(err);
-        }
-      }
-      // If only one candidate, no need to wrap it.
-      if (candidateSpecifiers.length === 1) {
-        throw moduleNotFoundErrors[0];
-      } else {
-        throw new MappedModuleNotFoundError(
-          specifier,
-          context.parentURL,
-          candidateSpecifiers,
-          moduleNotFoundErrors
-        );
-      }
-=======
-      // pathname is the path to be resolved
-
-      return entrypointFallback(() =>
-        nodeResolveImplementation.defaultResolve(
-          specifier,
-          context,
-          defaultResolve
-        )
-      );
->>>>>>> ff78b64c
+        }
+      });
     });
   }
 
@@ -457,7 +446,6 @@
   return hooksAPI;
 }
 
-<<<<<<< HEAD
 class MappedModuleNotFoundError extends Error {
   // Same code as other module not found errors.
   readonly code = 'ERR_MODULE_NOT_FOUND' as const;
@@ -485,7 +473,8 @@
       writable: true,
     });
   }
-=======
+}
+
 async function addShortCircuitFlag<T>(fn: () => Promise<T>) {
   const ret = await fn();
   // Not sure if this is necessary; being lazy.  Can revisit in the future.
@@ -494,5 +483,4 @@
     ...ret,
     shortCircuit: true,
   };
->>>>>>> ff78b64c
 }