import {
  register,
  getExtensions,
  RegisterOptions,
  Service,
  versionGteLt,
} from './index';
import {
  parse as parseUrl,
  format as formatUrl,
  UrlWithStringQuery,
  fileURLToPath,
  pathToFileURL,
} from 'url';
import { extname } from 'path';
import * as assert from 'assert';
import { normalizeSlashes } from './util';
import { createRequire } from 'module';
const {
  createResolve,
} = require('../dist-raw/node-esm-resolve-implementation');
const { defaultGetFormat } = require('../dist-raw/node-esm-default-get-format');

// Note: On Windows, URLs look like this: file:///D:/dev/@TypeStrong/ts-node-examples/foo.ts

// NOTE ABOUT MULTIPLE EXPERIMENTAL LOADER APIS
//
// At the time of writing, this file implements 2x different loader APIs.
// Node made a breaking change to the loader API in https://github.com/nodejs/node/pull/37468
//
// We check the node version number and export either the *old* or the *new* API.
//
// Today, we are implementing the *new* API on top of our implementation of the *old* API,
// which relies on copy-pasted code from the *old* hooks implementation in node.
//
// In the future, we will likely invert this: we will copy-paste the *new* API implementation
// from node, build our implementation of the *new* API on top of it, and implement the *old*
// hooks API as a shim to the *new* API.

export interface NodeLoaderHooksAPI1 {
  resolve: NodeLoaderHooksAPI1.ResolveHook;
  getFormat: NodeLoaderHooksAPI1.GetFormatHook;
  transformSource: NodeLoaderHooksAPI1.TransformSourceHook;
}
export namespace NodeLoaderHooksAPI1 {
  export type ResolveHook = NodeLoaderHooksAPI2.ResolveHook;
  export type GetFormatHook = (
    url: string,
    context: {},
    defaultGetFormat: GetFormatHook
  ) => Promise<{ format: NodeLoaderHooksFormat }>;
  export type TransformSourceHook = (
    source: string | Buffer,
    context: { url: string; format: NodeLoaderHooksFormat },
    defaultTransformSource: NodeLoaderHooksAPI1.TransformSourceHook
  ) => Promise<{ source: string | Buffer }>;
}

export interface NodeLoaderHooksAPI2 {
  resolve: NodeLoaderHooksAPI2.ResolveHook;
  load: NodeLoaderHooksAPI2.LoadHook;
}
export namespace NodeLoaderHooksAPI2 {
  export type ResolveHook = (
    specifier: string,
    context: {
      conditions?: NodeImportConditions;
      importAssertions?: NodeImportAssertions;
      parentURL: string;
    },
    defaultResolve: ResolveHook
  ) => Promise<{ url: string; format?: NodeLoaderHooksFormat }>;
  export type LoadHook = (
    url: string,
    context: {
      format: NodeLoaderHooksFormat | null | undefined;
      importAssertions?: NodeImportAssertions;
    },
    defaultLoad: NodeLoaderHooksAPI2['load']
  ) => Promise<{
    format: NodeLoaderHooksFormat;
    source: string | Buffer | undefined;
  }>;
  export type NodeImportConditions = unknown;
  export interface NodeImportAssertions {
    type?: 'json';
  }
}

export type NodeLoaderHooksFormat =
  | 'builtin'
  | 'commonjs'
  | 'dynamic'
  | 'json'
  | 'module'
  | 'wasm';

<<<<<<< HEAD
export type NodeImportConditions = unknown;
export interface NodeImportAssertions {
  type?: 'json';
}

// The hooks API changed in node version X so we need to check for backwards compatibility.
// TODO: When the new API is backported to v12, v14, update these version checks accordingly.
const newHooksAPI =
  versionGteLt(process.versions.node, '17.0.0') ||
    versionGteLt(process.versions.node, '16.12.0', '17.0.0') ||
    versionGteLt(process.versions.node, '14.999.999', '15.0.0') ||
    versionGteLt(process.versions.node, '12.999.999', '13.0.0');

/** @internal */
export function filterHooksByAPIVersion(hooks: NodeLoaderHooksAPI1 & NodeLoaderHooksAPI2): NodeLoaderHooksAPI1 | NodeLoaderHooksAPI2 {
  const {getFormat, load, resolve, transformSource} = hooks;
  // Explicit return type to avoid TS's non-ideal inferred type
  const hooksAPI: NodeLoaderHooksAPI1 | NodeLoaderHooksAPI2 = newHooksAPI
    ? { resolve, load, getFormat: undefined, transformSource: undefined }
    : { resolve, getFormat, transformSource, load: undefined };
  return hooksAPI;
}

=======
>>>>>>> f8b572cb
/** @internal */
export function registerAndCreateEsmHooks(opts?: RegisterOptions) {
  // Automatically performs registration just like `-r ts-node/register`
  const tsNodeInstance = register(opts);

  return createEsmHooks(tsNodeInstance);
}

export function createEsmHooks(tsNodeService: Service) {
  tsNodeService.enableExperimentalEsmLoaderInterop();

  // Custom implementation that considers additional file extensions and automatically adds file extensions
  const nodeResolveImplementation = createResolve({
    ...getExtensions(tsNodeService.config),
    preferTsExts: tsNodeService.options.preferTsExts,
  });

<<<<<<< HEAD
  return filterHooksByAPIVersion({resolve, load, getFormat, transformSource});
=======
  // The hooks API changed in node version X so we need to check for backwards compatibility.
  // TODO: When the new API is backported to v12, v14, update these version checks accordingly.
  const newHooksAPI =
    versionGteLt(process.versions.node, '17.0.0') ||
    versionGteLt(process.versions.node, '16.12.0', '17.0.0') ||
    versionGteLt(process.versions.node, '14.999.999', '15.0.0') ||
    versionGteLt(process.versions.node, '12.999.999', '13.0.0');

  // Explicit return type to avoid TS's non-ideal inferred type
  const hooksAPI: NodeLoaderHooksAPI1 | NodeLoaderHooksAPI2 = newHooksAPI
    ? { resolve, load, getFormat: undefined, transformSource: undefined }
    : { resolve, getFormat, transformSource, load: undefined };
>>>>>>> f8b572cb

  function isFileUrlOrNodeStyleSpecifier(parsed: UrlWithStringQuery) {
    // We only understand file:// URLs, but in node, the specifier can be a node-style `./foo` or `foo`
    const { protocol } = parsed;
    return protocol === null || protocol === 'file:';
  }

  /**
   * Named "probably" as a reminder that this is a guess.
   * node does not explicitly tell us if we're resolving the entrypoint or not.
   */
  function isProbablyEntrypoint(specifier: string, parentURL: string) {
    return parentURL === undefined && specifier.startsWith('file://');
  }
  // Side-channel between `resolve()` and `load()` hooks
  const rememberIsProbablyEntrypoint = new Set();
  const rememberResolvedViaCommonjsFallback = new Set();

  async function resolve(
    specifier: string,
    context: { parentURL: string },
    defaultResolve: typeof resolve
  ): Promise<{ url: string; format?: NodeLoaderHooksFormat }> {
    const defer = async () => {
      const r = await defaultResolve(specifier, context, defaultResolve);
      return r;
    };
    // See: https://github.com/nodejs/node/discussions/41711
    // nodejs will likely implement a similar fallback.  Till then, we can do our users a favor and fallback today.
    async function entrypointFallback(
      cb: () => ReturnType<typeof resolve>
    ): ReturnType<typeof resolve> {
      try {
        const resolution = await cb();
        if (
          resolution?.url &&
          isProbablyEntrypoint(specifier, context.parentURL)
        )
          rememberIsProbablyEntrypoint.add(resolution.url);
        return resolution;
      } catch (esmResolverError) {
        if (!isProbablyEntrypoint(specifier, context.parentURL))
          throw esmResolverError;
        try {
          let cjsSpecifier = specifier;
          // Attempt to convert from ESM file:// to CommonJS path
          try {
            if (specifier.startsWith('file://'))
              cjsSpecifier = fileURLToPath(specifier);
          } catch {}
          const resolution = pathToFileURL(
            createRequire(process.cwd()).resolve(cjsSpecifier)
          ).toString();
          rememberIsProbablyEntrypoint.add(resolution);
          rememberResolvedViaCommonjsFallback.add(resolution);
          return { url: resolution, format: 'commonjs' };
        } catch (commonjsResolverError) {
          throw esmResolverError;
        }
      }
    }

    const parsed = parseUrl(specifier);
    const { pathname, protocol, hostname } = parsed;

    if (!isFileUrlOrNodeStyleSpecifier(parsed)) {
      return entrypointFallback(defer);
    }

    if (protocol !== null && protocol !== 'file:') {
      return entrypointFallback(defer);
    }

    // Malformed file:// URL?  We should always see `null` or `''`
    if (hostname) {
      // TODO file://./foo sets `hostname` to `'.'`.  Perhaps we should special-case this.
      return entrypointFallback(defer);
    }

    // pathname is the path to be resolved

    return entrypointFallback(() =>
      nodeResolveImplementation.defaultResolve(
        specifier,
        context,
        defaultResolve
      )
    );
  }

  // `load` from new loader hook API (See description at the top of this file)
  async function load(
    url: string,
    context: {
      format: NodeLoaderHooksFormat | null | undefined;
      importAssertions?: NodeLoaderHooksAPI2.NodeImportAssertions;
    },
    defaultLoad: typeof load
  ): Promise<{
    format: NodeLoaderHooksFormat;
    source: string | Buffer | undefined;
  }> {
    // If we get a format hint from resolve() on the context then use it
    // otherwise call the old getFormat() hook using node's old built-in defaultGetFormat() that ships with ts-node
    const format =
      context.format ??
      (await getFormat(url, context, defaultGetFormat)).format;

    let source = undefined;
    if (format !== 'builtin' && format !== 'commonjs') {
      // Call the new defaultLoad() to get the source
      const { source: rawSource } = await defaultLoad(
        url,
        {
          ...context,
          format,
        },
        defaultLoad
      );

      if (rawSource === undefined || rawSource === null) {
        throw new Error(
          `Failed to load raw source: Format was '${format}' and url was '${url}''.`
        );
      }

      // Emulate node's built-in old defaultTransformSource() so we can re-use the old transformSource() hook
      const defaultTransformSource: typeof transformSource = async (
        source,
        _context,
        _defaultTransformSource
      ) => ({ source });

      // Call the old hook
      const { source: transformedSource } = await transformSource(
        rawSource,
        { url, format },
        defaultTransformSource
      );
      source = transformedSource;
    }

    return { format, source };
  }

  async function getFormat(
    url: string,
    context: {},
    defaultGetFormat: typeof getFormat
  ): Promise<{ format: NodeLoaderHooksFormat }> {
    const defer = (overrideUrl: string = url) =>
      defaultGetFormat(overrideUrl, context, defaultGetFormat);

    // See: https://github.com/nodejs/node/discussions/41711
    // nodejs will likely implement a similar fallback.  Till then, we can do our users a favor and fallback today.
    async function entrypointFallback(
      cb: () => ReturnType<typeof getFormat>
    ): ReturnType<typeof getFormat> {
      try {
        return await cb();
      } catch (getFormatError) {
        if (!rememberIsProbablyEntrypoint.has(url)) throw getFormatError;
        return { format: 'commonjs' };
      }
    }

    const parsed = parseUrl(url);

    if (!isFileUrlOrNodeStyleSpecifier(parsed)) {
      return entrypointFallback(defer);
    }

    const { pathname } = parsed;
    assert(
      pathname !== null,
      'ESM getFormat() hook: URL should never have null pathname'
    );

    const nativePath = fileURLToPath(url);

    // If file has .ts, .tsx, or .jsx extension, then ask node how it would treat this file if it were .js
    const ext = extname(nativePath);
    let nodeSays: { format: NodeLoaderHooksFormat };
    if (ext !== '.js' && !tsNodeService.ignored(nativePath)) {
      nodeSays = await entrypointFallback(() =>
        defer(formatUrl(pathToFileURL(nativePath + '.js')))
      );
    } else {
      nodeSays = await entrypointFallback(defer);
    }
    // For files compiled by ts-node that node believes are either CJS or ESM, check if we should override that classification
    if (
      !tsNodeService.ignored(nativePath) &&
      (nodeSays.format === 'commonjs' || nodeSays.format === 'module')
    ) {
      const { moduleType } = tsNodeService.moduleTypeClassifier.classifyModule(
        normalizeSlashes(nativePath)
      );
      if (moduleType === 'cjs') {
        return { format: 'commonjs' };
      } else if (moduleType === 'esm') {
        return { format: 'module' };
      }
    }
    return nodeSays;
  }

  async function transformSource(
    source: string | Buffer,
    context: { url: string; format: NodeLoaderHooksFormat },
    defaultTransformSource: typeof transformSource
  ): Promise<{ source: string | Buffer }> {
    if (source === null || source === undefined) {
      throw new Error('No source');
    }

    const defer = () =>
      defaultTransformSource(source, context, defaultTransformSource);

    const sourceAsString =
      typeof source === 'string' ? source : source.toString('utf8');

    const { url } = context;
    const parsed = parseUrl(url);

    if (!isFileUrlOrNodeStyleSpecifier(parsed)) {
      return defer();
    }
    const nativePath = fileURLToPath(url);

    if (tsNodeService.ignored(nativePath)) {
      return defer();
    }

    const emittedJs = tsNodeService.compile(sourceAsString, nativePath);

    return { source: emittedJs };
  }

  return hooksAPI;
}<|MERGE_RESOLUTION|>--- conflicted
+++ resolved
@@ -95,7 +95,6 @@
   | 'module'
   | 'wasm';
 
-<<<<<<< HEAD
 export type NodeImportConditions = unknown;
 export interface NodeImportAssertions {
   type?: 'json';
@@ -119,8 +118,6 @@
   return hooksAPI;
 }
 
-=======
->>>>>>> f8b572cb
 /** @internal */
 export function registerAndCreateEsmHooks(opts?: RegisterOptions) {
   // Automatically performs registration just like `-r ts-node/register`
@@ -138,22 +135,7 @@
     preferTsExts: tsNodeService.options.preferTsExts,
   });
 
-<<<<<<< HEAD
-  return filterHooksByAPIVersion({resolve, load, getFormat, transformSource});
-=======
-  // The hooks API changed in node version X so we need to check for backwards compatibility.
-  // TODO: When the new API is backported to v12, v14, update these version checks accordingly.
-  const newHooksAPI =
-    versionGteLt(process.versions.node, '17.0.0') ||
-    versionGteLt(process.versions.node, '16.12.0', '17.0.0') ||
-    versionGteLt(process.versions.node, '14.999.999', '15.0.0') ||
-    versionGteLt(process.versions.node, '12.999.999', '13.0.0');
-
-  // Explicit return type to avoid TS's non-ideal inferred type
-  const hooksAPI: NodeLoaderHooksAPI1 | NodeLoaderHooksAPI2 = newHooksAPI
-    ? { resolve, load, getFormat: undefined, transformSource: undefined }
-    : { resolve, getFormat, transformSource, load: undefined };
->>>>>>> f8b572cb
+  const hooksAPI = filterHooksByAPIVersion({resolve, load, getFormat, transformSource});
 
   function isFileUrlOrNodeStyleSpecifier(parsed: UrlWithStringQuery) {
     // We only understand file:// URLs, but in node, the specifier can be a node-style `./foo` or `foo`
