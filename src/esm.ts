--- conflicted
+++ resolved
@@ -128,16 +128,9 @@
   tsNodeService.enableExperimentalEsmLoaderInterop();
 
   // Custom implementation that considers additional file extensions and automatically adds file extensions
-<<<<<<< HEAD
-  const nodeResolveImplementation = createResolve({
-    ...tsNodeService.extensions,
-    preferTsExts: tsNodeService.options.preferTsExts,
-  });
-=======
   const nodeResolveImplementation = tsNodeService.getNodeEsmResolver();
   const nodeGetFormatImplementation = tsNodeService.getNodeEsmGetFormat();
   const extensions = tsNodeService.extensions;
->>>>>>> 7736f04a
 
   const hooksAPI = filterHooksByAPIVersion({
     resolve,
@@ -300,16 +293,6 @@
     });
   }
 
-  // Mapping from extensions understood by tsc to the equivalent for node,
-  // as far as getFormat is concerned.
-  const nodeEquivalentExtensions = new Map<string, string>([
-    ['.ts', '.js'],
-    ['.tsx', '.js'],
-    ['.jsx', '.js'],
-    ['.mts', '.mjs'],
-    ['.cts', '.cjs'],
-  ]);
-
   async function getFormat(
     url: string,
     context: {},
@@ -345,19 +328,14 @@
 
     const nativePath = fileURLToPath(url);
 
+    let nodeSays: { format: NodeLoaderHooksFormat };
+
     // If file has extension not understood by node, then ask node how it would treat the emitted extension.
     // E.g. .mts compiles to .mjs, so ask node how to classify an .mjs file.
     const ext = extname(nativePath);
-    let nodeSays: { format: NodeLoaderHooksFormat };
-<<<<<<< HEAD
-    const nodeEquivalentExt = nodeEquivalentExtensions.get(ext);
-    if (nodeEquivalentExt && !tsNodeService.ignored(nativePath)) {
-=======
-    const nodeDoesNotUnderstandExt =
-      extensions.extensionsNodeDoesNotUnderstand.includes(ext);
     const tsNodeIgnored = tsNodeService.ignored(nativePath);
-    if (nodeDoesNotUnderstandExt && !tsNodeIgnored) {
->>>>>>> 7736f04a
+    const nodeEquivalentExt = extensions.nodeEquivalentExtensions.get(ext);
+    if (nodeEquivalentExt && !tsNodeIgnored) {
       nodeSays = await entrypointFallback(() =>
         defer(formatUrl(pathToFileURL(nativePath + nodeEquivalentExt)))
       );
@@ -365,7 +343,7 @@
       try {
         nodeSays = await entrypointFallback(defer);
       } catch (e) {
-        if (e instanceof Error && tsNodeIgnored && nodeDoesNotUnderstandExt) {
+        if (e instanceof Error && tsNodeIgnored && extensions.extensionsNodeDoesNotUnderstand.includes(ext)) {
           e.message +=
             `\n\n` +
             `Hint:\n` +
