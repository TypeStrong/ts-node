--- conflicted
+++ resolved
@@ -137,27 +137,12 @@
     preferTsExts: tsNodeService.options.preferTsExts,
   });
 
-<<<<<<< HEAD
-  // The hooks API changed in node version X so we need to check for backwards compatibility.
-  // TODO: When the new API is backported to v12, v14, update these version checks accordingly.
-  const newHooksAPI =
-    versionGteLt(process.versions.node, '17.0.0') ||
-    versionGteLt(process.versions.node, '16.12.0', '17.0.0') ||
-    versionGteLt(process.versions.node, '14.999.999', '15.0.0') ||
-    versionGteLt(process.versions.node, '12.999.999', '13.0.0');
-
-  // Explicit return type to avoid TS's non-ideal inferred type
-  const hooksAPI: NodeLoaderHooksAPI1 | NodeLoaderHooksAPI2 = newHooksAPI
-    ? { resolve, load, getFormat: undefined, transformSource: undefined }
-    : { resolve, getFormat, transformSource, load: undefined };
-=======
   const hooksAPI = filterHooksByAPIVersion({
     resolve,
     load,
     getFormat,
     transformSource,
   });
->>>>>>> b5aa55d9
 
   function isFileUrlOrNodeStyleSpecifier(parsed: UrlWithStringQuery) {
     // We only understand file:// URLs, but in node, the specifier can be a node-style `./foo` or `foo`
@@ -352,16 +337,9 @@
     // E.g. .mts compiles to .mjs, so ask node how to classify an .mjs file.
     const ext = extname(nativePath);
     let nodeSays: { format: NodeLoaderHooksFormat };
-<<<<<<< HEAD
     const nodeEquivalentExt = nodeEquivalentExtensions.get(ext);
     if (nodeEquivalentExt && !tsNodeService.ignored(nativePath)) {
-      nodeSays = await defer(formatUrl(pathToFileURL(nativePath + nodeEquivalentExt)));
-=======
-    if (ext !== '.js' && !tsNodeService.ignored(nativePath)) {
-      nodeSays = await entrypointFallback(() =>
-        defer(formatUrl(pathToFileURL(nativePath + '.js')))
-      );
->>>>>>> b5aa55d9
+      nodeSays = await entrypointFallback(() => defer(formatUrl(pathToFileURL(nativePath + nodeEquivalentExt))));
     } else {
       nodeSays = await entrypointFallback(defer);
     }
