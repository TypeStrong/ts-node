--- conflicted
+++ resolved
@@ -17,7 +17,6 @@
 import { PassThrough } from 'stream'
 import * as getStream from 'get-stream'
 
-<<<<<<< HEAD
 const it = test
 type DescribeOpts<T> = {
   it: TestInterface<T>,
@@ -45,16 +44,6 @@
   }
 }
 
-function exec (cmd: string, callback: (err: ExecException | null, stdout: string, stderr: string) => void): ChildProcess
-function exec (cmd: string, opts: ExecOptions, callback: (err: ExecException | null, stdout: string, stderr: string) => void): ChildProcess
-function exec (cmd: string, opts: ExecOptions | ((err: ExecException | null, stdout: string, stderr: string) => void), callback?: (err: ExecException | null, stdout: string, stderr: string) => void) {
-  const _opts = typeof opts === 'function' ? {} : opts
-  const _callback = typeof opts === 'function' ? opts : callback
-  return childProcessExec(cmd, {
-    cwd: TEST_DIR,
-    ..._opts
-  }, _callback)
-=======
 type TestExecReturn = { stdout: string, stderr: string, err: null | ExecException }
 function exec (cmd: string, opts: ExecOptions = {}): Promise<TestExecReturn> & { child: ChildProcess } {
   let childProcess!: ChildProcess
@@ -71,7 +60,6 @@
       child: childProcess
     }
   )
->>>>>>> 99aa4dcf
 }
 
 const TEST_DIR = join(__dirname, '../tests')
