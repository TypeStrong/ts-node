import { expect } from 'chai'
import { exec } from 'child_process'
import { join } from 'path'
import semver = require('semver')
import ts = require('typescript')
import proxyquire = require('proxyquire')
import { register, create, VERSION } from './index'

const TEST_DIR = join(__dirname, '../tests')
<<<<<<< HEAD
const EXEC_PATH = join(__dirname, '../dist/bin')
const PROJECT = join(TEST_DIR, 'tsconfig.json')
const BIN_EXEC = `node "${EXEC_PATH}" --project "${PROJECT}"`
=======
const PROJECT = join(TEST_DIR, semver.gte(ts.version, '2.5.0') ? 'tsconfig.json5' : 'tsconfig.json')
const BIN_EXEC = `node "${join(__dirname, '../dist/bin')}" --project "${PROJECT}"`
const SCRIPT_EXEC = `node "${join(__dirname, '../dist/script')}"`
>>>>>>> 3d92f25d

const SOURCE_MAP_REGEXP = /\/\/# sourceMappingURL=data:application\/json;charset=utf\-8;base64,[\w\+]+=*$/

describe('ts-node', function () {
  this.timeout(10000)

  it('should export the correct version', function () {
    expect(VERSION).to.equal(require('../package.json').version)
  })

  describe('cli', function () {
    this.slow(1000)

    it('should execute cli', function (done) {
      exec(`${BIN_EXEC} tests/hello-world`, function (err, stdout) {
        expect(err).to.equal(null)
        expect(stdout).to.equal('Hello, world!\n')

        return done()
      })
    })

    it('should register via cli', function (done) {
      exec(`node -r ../register hello-world.ts`, {
        cwd: TEST_DIR
      }, function (err, stdout) {
        expect(err).to.equal(null)
        expect(stdout).to.equal('Hello, world!\n')

        return done()
      })
    })

    it('should execute cli with absolute path', function (done) {
      exec(`${BIN_EXEC} "${join(TEST_DIR, 'hello-world')}"`, function (err, stdout) {
        expect(err).to.equal(null)
        expect(stdout).to.equal('Hello, world!\n')

        return done()
      })
    })

    it('should print scripts', function (done) {
      exec(`${BIN_EXEC} -pe "import { example } from './tests/complex/index';example()"`, function (err, stdout) {
        expect(err).to.equal(null)
        expect(stdout).to.equal('example\n')

        return done()
      })
    })

    it('should provide registered information globally', function (done) {
      exec(`${BIN_EXEC} tests/env`, function (err, stdout) {
        expect(err).to.equal(null)
        expect(stdout).to.equal('object\n')

        return done()
      })
    })

    it('should provide registered information on register', function (done) {
      exec(`node -r ../register env.ts`, {
        cwd: TEST_DIR
      }, function (err, stdout) {
        expect(err).to.equal(null)
        expect(stdout).to.equal('object\n')

        return done()
      })
    })

    if (semver.gte(ts.version, '1.8.0')) {
      it('should allow js', function (done) {
        exec(
          [
            BIN_EXEC,
            '-O "{\\\"allowJs\\\":true}"',
            '-pe "import { main } from \'./tests/allow-js/run\';main()"'
          ].join(' '),
          function (err, stdout) {
            expect(err).to.equal(null)
            expect(stdout).to.equal('hello world\n')

            return done()
          }
        )
      })

      it('should include jsx when `allow-js` true', function (done) {
        exec(
          [
            BIN_EXEC,
            '-O "{\\\"allowJs\\\":true}"',
            '-pe "import { Foo2 } from \'./tests/allow-js/with-jsx\'; Foo2.sayHi()"'
          ].join(' '),
          function (err, stdout) {
            expect(err).to.equal(null)
            expect(stdout).to.equal('hello world\n')

            return done()
          }
        )
      })
    }

    it('should eval code', function (done) {
      exec(
        `${BIN_EXEC} -e "import * as m from './tests/module';console.log(m.example('test'))"`,
        function (err, stdout) {
          expect(err).to.equal(null)
          expect(stdout).to.equal('TEST\n')

          return done()
        }
      )
    })

    it('should import empty files', function (done) {
      exec(`${BIN_EXEC} -e "import './tests/empty'"`, function (err, stdout) {
        expect(err).to.equal(null)
        expect(stdout).to.equal('')

        return done()
      })
    })

    it('should throw errors', function (done) {
      exec(`${BIN_EXEC} -e "import * as m from './tests/module';console.log(m.example(123))"`, function (err) {
        if (err === null) {
          return done('Command was expected to fail, but it succeeded.')
        }

        expect(err.message).to.match(new RegExp(
          'TS2345: Argument of type \'(?:number|123)\' ' +
          'is not assignable to parameter of type \'string\'\\.'
        ))

        return done()
      })
    })

    it('should be able to ignore diagnostic', function (done) {
      exec(
        `${BIN_EXEC} --ignore-diagnostics 2345 -e "import * as m from './tests/module';console.log(m.example(123))"`,
        function (err) {
          if (err === null) {
            return done('Command was expected to fail, but it succeeded.')
          }

          expect(err.message).to.match(
            /TypeError: (?:(?:undefined|foo\.toUpperCase) is not a function|.*has no method \'toUpperCase\')/
          )

          return done()
        }
      )
    })

    it('should work with source maps', function (done) {
      exec(`${BIN_EXEC} tests/throw`, function (err) {
        if (err === null) {
          return done('Command was expected to fail, but it succeeded.')
        }

        expect(err.message).to.contain([
          `${join(__dirname, '../tests/throw.ts')}:3`,
          '  bar () { throw new Error(\'this is a demo\') }',
          '                 ^',
          'Error: this is a demo'
        ].join('\n'))

        return done()
      })
    })

    it('eval should work with source maps', function (done) {
      exec(`${BIN_EXEC} -pe "import './tests/throw'"`, function (err) {
        if (err === null) {
          return done('Command was expected to fail, but it succeeded.')
        }

        expect(err.message).to.contain([
          `${join(__dirname, '../tests/throw.ts')}:3`,
          '  bar () { throw new Error(\'this is a demo\') }',
          '                 ^'
        ].join('\n'))

        return done()
      })
    })

    it('should support transpile only mode', function (done) {
      exec(`${BIN_EXEC} --transpile-only -pe "x"`, function (err) {
        if (err === null) {
          return done('Command was expected to fail, but it succeeded.')
        }

        expect(err.message).to.contain('ReferenceError: x is not defined')

        return done()
      })
    })

    it('should pipe into `ts-node` and evaluate', function (done) {
      const cp = exec(BIN_EXEC, function (err, stdout) {
        expect(err).to.equal(null)
        expect(stdout).to.equal('hello\n')

        return done()
      })

      cp.stdin!.end("console.log('hello')")
    })

    it('should pipe into `ts-node`', function (done) {
      const cp = exec(`${BIN_EXEC} -p`, function (err, stdout) {
        expect(err).to.equal(null)
        expect(stdout).to.equal('true\n')

        return done()
      })

      cp.stdin!.end('true')
    })

    it('should pipe into an eval script', function (done) {
      const cp = exec(`${BIN_EXEC} --transpile-only -pe 'process.stdin.isTTY'`, function (err, stdout) {
        expect(err).to.equal(null)
        expect(stdout).to.equal('undefined\n')

        return done()
      })

      cp.stdin!.end('true')
    })

    it('should support require flags', function (done) {
      exec(`${BIN_EXEC} -r ./tests/hello-world -pe "console.log('success')"`, function (err, stdout) {
        expect(err).to.equal(null)
        expect(stdout).to.equal('Hello, world!\nsuccess\nundefined\n')

        return done()
      })
    })

    it('should support require from node modules', function (done) {
      exec(`${BIN_EXEC} -r typescript -e "console.log('success')"`, function (err, stdout) {
        expect(err).to.equal(null)
        expect(stdout).to.equal('success\n')

        return done()
      })
    })

    it.skip('should use source maps with react tsx', function (done) {
      exec(`${BIN_EXEC} -r ./tests/emit-compiled.ts tests/jsx-react.tsx`, function (err, stdout) {
        expect(err).to.equal(null)
        expect(stdout).to.equal('todo')

        return done()
      })
    })

    it('should allow custom typings', function (done) {
      exec(`${BIN_EXEC} tests/custom-types`, function (err, stdout) {
        expect(err).to.match(/Error: Cannot find module 'does-not-exist'/)

        return done()
      })
    })

    it('should preserve `ts-node` context with child process', function (done) {
      exec(`${BIN_EXEC} tests/child-process`, function (err, stdout) {
        expect(err).to.equal(null)
        expect(stdout).to.equal('Hello, world!\n')

        return done()
      })
    })

    it('should import js before ts by default', function (done) {
      exec(`${BIN_EXEC} tests/import-order/compiled`, function (err, stdout) {
        expect(err).to.equal(null)
        expect(stdout).to.equal('Hello, JavaScript!\n')

        return done()
      })
    })

    it('should import ts before js when --prefer-ts-exts flag is present', function (done) {
      exec(`${BIN_EXEC} --prefer-ts-exts tests/import-order/compiled`, function (err, stdout) {
        expect(err).to.equal(null)
        expect(stdout).to.equal('Hello, TypeScript!\n')

        return done()
      })
    })

    it('should import ts before js when TS_NODE_PREFER_TS_EXTS env is present', function (done) {
      exec(`${BIN_EXEC} tests/import-order/compiled`, { env: { ...process.env, TS_NODE_PREFER_TS_EXTS: 'true' } }, function (err, stdout) {
        expect(err).to.equal(null)
        expect(stdout).to.equal('Hello, TypeScript!\n')

        return done()
      })
    })

    it('should ignore .d.ts files', function (done) {
      exec(`${BIN_EXEC} tests/import-order/importer`, function (err, stdout) {
        expect(err).to.equal(null)
        expect(stdout).to.equal('Hello, World!\n')

        return done()
      })
    })

<<<<<<< HEAD
    it('should give ts error for invalid node_modules', function (done) {
      exec(`${BIN_EXEC} --skip-ignore tests/from-node-modules`, function (err, stdout) {
        if (err === null) return done('Expected an error')

        expect(err.message).to.contain('Unable to compile file from external library')

        return done()
      })
    })
=======
    if (semver.gte(ts.version, '2.7.0')) {
      it('should support script mode', function (done) {
        exec(`${SCRIPT_EXEC} tests/scope/a/log`, function (err, stdout) {
          expect(err).to.equal(null)
          expect(stdout).to.equal('.ts\n')

          return done()
        })
      })
    }
>>>>>>> 3d92f25d
  })

  describe('register', function () {
    const registered = register({
      project: PROJECT,
      compilerOptions: {
        jsx: 'preserve'
      }
    })

    const moduleTestPath = require.resolve('../tests/module')

    afterEach(() => {
      // Re-enable project after every test.
      registered.enabled(true)
    })

    it('should be able to require typescript', function () {
      const m = require(moduleTestPath)

      expect(m.example('foo')).to.equal('FOO')
    })

    it('should support dynamically disabling', function () {
      delete require.cache[moduleTestPath]

      expect(registered.enabled(false)).to.equal(false)
      expect(() => require(moduleTestPath)).to.throw(/Unexpected token/)

      delete require.cache[moduleTestPath]

      expect(registered.enabled()).to.equal(false)
      expect(() => require(moduleTestPath)).to.throw(/Unexpected token/)

      delete require.cache[moduleTestPath]

      expect(registered.enabled(true)).to.equal(true)
      expect(() => require(moduleTestPath)).to.not.throw()

      delete require.cache[moduleTestPath]

      expect(registered.enabled()).to.equal(true)
      expect(() => require(moduleTestPath)).to.not.throw()
    })

    if (semver.gte(ts.version, '2.7.0')) {
      it('should support compiler scopes', function () {
        const calls: string[] = []

        registered.enabled(false)

        const compilers = [
          register({ dir: join(TEST_DIR, 'scope/a'), scope: true }),
          register({ dir: join(TEST_DIR, 'scope/b'), scope: true })
        ]

        compilers.forEach(c => {
          const old = c.compile
          c.compile = (code, fileName, lineOffset) => {
            calls.push(fileName)

            return old(code, fileName, lineOffset)
          }
        })

        try {
          expect(require('../tests/scope/a').ext).to.equal('.ts')
          expect(require('../tests/scope/b').ext).to.equal('.ts')
        } finally {
          compilers.forEach(c => c.enabled(false))
        }

        expect(calls).to.deep.equal([
          join(TEST_DIR, 'scope/a/index.ts'),
          join(TEST_DIR, 'scope/b/index.ts')
        ])

        delete require.cache[moduleTestPath]

        expect(() => require(moduleTestPath)).to.throw()
      })
    }

    it('should compile through js and ts', function () {
      const m = require('../tests/complex')

      expect(m.example()).to.equal('example')
    })

    it('should work with proxyquire', function () {
      const m = proxyquire('../tests/complex', {
        './example': 'hello'
      })

      expect(m.example()).to.equal('hello')
    })

    it('should work with `require.cache`', function () {
      const { example1, example2 } = require('../tests/require-cache')

      expect(example1).to.not.equal(example2)
    })

    it('should use source maps', function (done) {
      try {
        require('../tests/throw')
      } catch (error) {
        expect(error.stack).to.contain([
          'Error: this is a demo',
          `    at Foo.bar (${join(__dirname, '../tests/throw.ts')}:3:18)`
        ].join('\n'))

        done()
      }
    })

    describe('JSX preserve', () => {
      let old = require.extensions['.tsx'] // tslint:disable-line
      let compiled: string

      before(function () {
        require.extensions['.tsx'] = (m: any, fileName) => { // tslint:disable-line
          const _compile = m._compile

          m._compile = (code: string, fileName: string) => {
            compiled = code
            return _compile.call(this, code, fileName)
          }

          return old(m, fileName)
        }
      })

      after(function () {
        require.extensions['.tsx'] = old // tslint:disable-line
      })

      it('should use source maps', function (done) {
        try {
          require('../tests/with-jsx.tsx')
        } catch (error) {
          expect(error.stack).to.contain('SyntaxError: Unexpected token')
        }

        expect(compiled).to.match(SOURCE_MAP_REGEXP)

        done()
      })
    })
  })

  describe('create', () => {
    it('should create generic compiler instances', () => {
      const service = create({ compilerOptions: { target: 'es5' }, skipProject: true })
      const output = service.compile('const x = 10', 'test.ts')

      expect(output).to.contain('var x = 10;')
    })
  })
})<|MERGE_RESOLUTION|>--- conflicted
+++ resolved
@@ -7,15 +7,9 @@
 import { register, create, VERSION } from './index'
 
 const TEST_DIR = join(__dirname, '../tests')
-<<<<<<< HEAD
-const EXEC_PATH = join(__dirname, '../dist/bin')
 const PROJECT = join(TEST_DIR, 'tsconfig.json')
-const BIN_EXEC = `node "${EXEC_PATH}" --project "${PROJECT}"`
-=======
-const PROJECT = join(TEST_DIR, semver.gte(ts.version, '2.5.0') ? 'tsconfig.json5' : 'tsconfig.json')
 const BIN_EXEC = `node "${join(__dirname, '../dist/bin')}" --project "${PROJECT}"`
 const SCRIPT_EXEC = `node "${join(__dirname, '../dist/script')}"`
->>>>>>> 3d92f25d
 
 const SOURCE_MAP_REGEXP = /\/\/# sourceMappingURL=data:application\/json;charset=utf\-8;base64,[\w\+]+=*$/
 
@@ -332,7 +326,6 @@
       })
     })
 
-<<<<<<< HEAD
     it('should give ts error for invalid node_modules', function (done) {
       exec(`${BIN_EXEC} --skip-ignore tests/from-node-modules`, function (err, stdout) {
         if (err === null) return done('Expected an error')
@@ -342,7 +335,7 @@
         return done()
       })
     })
-=======
+
     if (semver.gte(ts.version, '2.7.0')) {
       it('should support script mode', function (done) {
         exec(`${SCRIPT_EXEC} tests/scope/a/log`, function (err, stdout) {
@@ -353,7 +346,6 @@
         })
       })
     }
->>>>>>> 3d92f25d
   })
 
   describe('register', function () {
