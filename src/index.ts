import { relative, basename, extname, dirname, join } from 'path';
import { Module } from 'module';
import * as util from 'util';
import { fileURLToPath } from 'url';

import type * as _sourceMapSupport from '@cspotcode/source-map-support';
import { BaseError } from 'make-error';
import type * as _ts from 'typescript';

import type { Transpiler, TranspilerFactory } from './transpilers/types';
import {
  cachedLookup,
  createProjectLocalResolveHelper,
  normalizeSlashes,
  parse,
  ProjectLocalResolveHelper,
  split,
  yn,
} from './util';
import { findAndReadConfig, loadCompiler } from './configuration';
import type { TSCommon, TSInternal } from './ts-compiler-types';
import {
  createModuleTypeClassifier,
  ModuleTypeClassifier,
} from './module-type-classifier';
import { createResolverFunctions } from './resolver-functions';
import type { createEsmHooks as createEsmHooksFn } from './esm';
import {
  installCommonjsResolveHookIfNecessary,
  ModuleConstructorWithInternals,
} from './cjs-resolve-filename-hook';

export { TSCommon };
export {
  createRepl,
  CreateReplOptions,
  ReplService,
  EvalAwarePartialHost,
} from './repl';
export type {
  TranspilerModule,
  TranspilerFactory,
  CreateTranspilerOptions,
  TranspileOutput,
  TranspileOptions,
  Transpiler,
} from './transpilers/types';
export type {
  NodeLoaderHooksAPI1,
  NodeLoaderHooksAPI2,
  NodeLoaderHooksFormat,
} from './esm';

/**
 * Does this version of node obey the package.json "type" field
 * and throw ERR_REQUIRE_ESM when attempting to require() an ESM modules.
 */
const engineSupportsPackageTypeField =
  parseInt(process.versions.node.split('.')[0], 10) >= 12;

/** @internal */
export function versionGteLt(
  version: string,
  gteRequirement: string,
  ltRequirement?: string
) {
  const [major, minor, patch, extra] = parse(version);
  const [gteMajor, gteMinor, gtePatch] = parse(gteRequirement);
  const isGte =
    major > gteMajor ||
    (major === gteMajor &&
      (minor > gteMinor || (minor === gteMinor && patch >= gtePatch)));
  let isLt = true;
  if (ltRequirement) {
    const [ltMajor, ltMinor, ltPatch] = parse(ltRequirement);
    isLt =
      major < ltMajor ||
      (major === ltMajor &&
        (minor < ltMinor || (minor === ltMinor && patch < ltPatch)));
  }
  return isGte && isLt;

  function parse(requirement: string) {
    return requirement.split(/[\.-]/).map((s) => parseInt(s, 10));
  }
}

/**
 * Assert that script can be loaded as CommonJS when we attempt to require it.
 * If it should be loaded as ESM, throw ERR_REQUIRE_ESM like node does.
 *
 * Loaded conditionally so we don't need to support older node versions
 */
let assertScriptCanLoadAsCJS: (
  service: Service,
  module: NodeJS.Module,
  filename: string
) => void = engineSupportsPackageTypeField
<<<<<<< HEAD
  ? require('../dist-raw/node-internal-modules-cjs-loader-old').assertScriptCanLoadAsCJSImpl
=======
  ? require('../dist-raw/node-internal-modules-cjs-loader')
      .assertScriptCanLoadAsCJSImpl
>>>>>>> 9e255575
  : () => {
      /* noop */
    };

/**
 * Registered `ts-node` instance information.
 */
export const REGISTER_INSTANCE = Symbol.for('ts-node.register.instance');

/**
 * Expose `REGISTER_INSTANCE` information on node.js `process`.
 */
declare global {
  namespace NodeJS {
    interface Process {
      [REGISTER_INSTANCE]?: Service;
    }
  }
}

/** @internal */
export const env = process.env as ProcessEnv;
/**
 * Declare all env vars, to aid discoverability.
 * If an env var affects ts-node's behavior, it should not be buried somewhere in our codebase.
 * @internal
 */
export interface ProcessEnv {
  TS_NODE_DEBUG?: string;
  TS_NODE_CWD?: string;
  /** @deprecated */
  TS_NODE_DIR?: string;
  TS_NODE_EMIT?: string;
  TS_NODE_SCOPE?: string;
  TS_NODE_SCOPE_DIR?: string;
  TS_NODE_FILES?: string;
  TS_NODE_PRETTY?: string;
  TS_NODE_COMPILER?: string;
  TS_NODE_COMPILER_OPTIONS?: string;
  TS_NODE_IGNORE?: string;
  TS_NODE_PROJECT?: string;
  TS_NODE_SKIP_PROJECT?: string;
  TS_NODE_SKIP_IGNORE?: string;
  TS_NODE_PREFER_TS_EXTS?: string;
  TS_NODE_IGNORE_DIAGNOSTICS?: string;
  TS_NODE_TRANSPILE_ONLY?: string;
  TS_NODE_TYPE_CHECK?: string;
  TS_NODE_COMPILER_HOST?: string;
  TS_NODE_LOG_ERROR?: string;
  TS_NODE_HISTORY?: string;
  TS_NODE_EXPERIMENTAL_REPL_AWAIT?: string;

  NODE_NO_READLINE?: string;
}

/**
 * @internal
 */
export const INSPECT_CUSTOM = util.inspect.custom || 'inspect';

/**
 * Debugging `ts-node`.
 */
const shouldDebug = yn(env.TS_NODE_DEBUG);
/** @internal */
export const debug = shouldDebug
  ? (...args: any) =>
      console.log(`[ts-node ${new Date().toISOString()}]`, ...args)
  : () => undefined;
const debugFn = shouldDebug
  ? <T, U>(key: string, fn: (arg: T) => U) => {
      let i = 0;
      return (x: T) => {
        debug(key, x, ++i);
        return fn(x);
      };
    }
  : <T, U>(_: string, fn: (arg: T) => U) => fn;

/**
 * Export the current version.
 */
export const VERSION = require('../package.json').version;

/**
 * Options for creating a new TypeScript compiler instance.

 * @category Basic
 */
export interface CreateOptions {
  /**
   * Behave as if invoked within this working directory.  Roughly equivalent to `cd $dir && ts-node ...`
   *
   * @default process.cwd()
   */
  cwd?: string;
  /**
   * Legacy alias for `cwd`
   *
   * @deprecated use `projectSearchDir` or `cwd`
   */
  dir?: string;
  /**
   * Emit output files into `.ts-node` directory.
   *
   * @default false
   */
  emit?: boolean;
  /**
   * Scope compiler to files within `scopeDir`.
   *
   * @default false
   */
  scope?: boolean;
  /**
   * @default First of: `tsconfig.json` "rootDir" if specified, directory containing `tsconfig.json`, or cwd if no `tsconfig.json` is loaded.
   */
  scopeDir?: string;
  /**
   * Use pretty diagnostic formatter.
   *
   * @default false
   */
  pretty?: boolean;
  /**
   * Use TypeScript's faster `transpileModule`.
   *
   * @default false
   */
  transpileOnly?: boolean;
  /**
   * **DEPRECATED** Specify type-check is enabled (e.g. `transpileOnly == false`).
   *
   * @default true
   */
  typeCheck?: boolean;
  /**
   * Use TypeScript's compiler host API instead of the language service API.
   *
   * @default false
   */
  compilerHost?: boolean;
  /**
   * Logs TypeScript errors to stderr instead of throwing exceptions.
   *
   * @default false
   */
  logError?: boolean;
  /**
   * Load "files" and "include" from `tsconfig.json` on startup.
   *
   * Default is to override `tsconfig.json` "files" and "include" to only include the entrypoint script.
   *
   * @default false
   */
  files?: boolean;
  /**
   * Specify a custom TypeScript compiler.
   *
   * @default "typescript"
   */
  compiler?: string;
  /**
   * Specify a custom transpiler for use with transpileOnly
   */
  transpiler?: string | [string, object];
  /**
   * Transpile with swc instead of the TypeScript compiler, and skip typechecking.
   *
   * Equivalent to setting both `transpileOnly: true` and `transpiler: 'ts-node/transpilers/swc'`
   *
   * For complete instructions: https://typestrong.org/ts-node/docs/transpilers
   */
  swc?: boolean;
  /**
   * Paths which should not be compiled.
   *
   * Each string in the array is converted to a regular expression via `new RegExp()` and tested against source paths prior to compilation.
   *
   * Source paths are normalized to posix-style separators, relative to the directory containing `tsconfig.json` or to cwd if no `tsconfig.json` is loaded.
   *
   * Default is to ignore all node_modules subdirectories.
   *
   * @default ["(?:^|/)node_modules/"]
   */
  ignore?: string[];
  /**
   * Path to TypeScript config file or directory containing a `tsconfig.json`.
   * Similar to the `tsc --project` flag: https://www.typescriptlang.org/docs/handbook/compiler-options.html
   */
  project?: string;
  /**
   * Search for TypeScript config file (`tsconfig.json`) in this or parent directories.
   */
  projectSearchDir?: string;
  /**
   * Skip project config resolution and loading.
   *
   * @default false
   */
  skipProject?: boolean;
  /**
   * Skip ignore check, so that compilation will be attempted for all files with matching extensions.
   *
   * @default false
   */
  skipIgnore?: boolean;
  /**
   * JSON object to merge with TypeScript `compilerOptions`.
   *
   * @allOf [{"$ref": "https://schemastore.azurewebsites.net/schemas/json/tsconfig.json#definitions/compilerOptionsDefinition/properties/compilerOptions"}]
   */
  compilerOptions?: object;
  /**
   * Ignore TypeScript warnings by diagnostic code.
   */
  ignoreDiagnostics?: Array<number | string>;
  /**
   * Modules to require, like node's `--require` flag.
   *
   * If specified in `tsconfig.json`, the modules will be resolved relative to the `tsconfig.json` file.
   *
   * If specified programmatically, each input string should be pre-resolved to an absolute path for
   * best results.
   */
  require?: Array<string>;
  readFile?: (path: string) => string | undefined;
  fileExists?: (path: string) => boolean;
  transformers?:
    | _ts.CustomTransformers
    | ((p: _ts.Program) => _ts.CustomTransformers);
  /**
   * Allows the usage of top level await in REPL.
   *
   * Uses node's implementation which accomplishes this with an AST syntax transformation.
   *
   * Enabled by default when tsconfig target is es2018 or above. Set to false to disable.
   *
   * **Note**: setting to `true` when tsconfig target is too low will throw an Error.  Leave as `undefined`
   * to get default, automatic behavior.
   */
  experimentalReplAwait?: boolean;
  /**
   * Override certain paths to be compiled and executed as CommonJS or ECMAScript modules.
   * When overridden, the tsconfig "module" and package.json "type" fields are overridden.
   * This is useful because TypeScript files cannot use the .cjs nor .mjs file extensions;
   * it achieves the same effect.
   *
   * Each key is a glob pattern following the same rules as tsconfig's "include" array.
   * When multiple patterns match the same file, the last pattern takes precedence.
   *
   * `cjs` overrides matches files to compile and execute as CommonJS.
   * `esm` overrides matches files to compile and execute as native ECMAScript modules.
   * `package` overrides either of the above to default behavior, which obeys package.json "type" and
   * tsconfig.json "module" options.
   */
  moduleTypes?: ModuleTypes;
  /**
   * @internal
   * Set by our configuration loader whenever a config file contains options that
   * are relative to the config file they came from, *and* when other logic needs
   * to know this.  Some options can be eagerly resolved to absolute paths by
   * the configuration loader, so it is *not* necessary for their source to be set here.
   */
  optionBasePaths?: OptionBasePaths;
  /**
   * A function to collect trace messages from the TypeScript compiler, for example when `traceResolution` is enabled.
   *
   * @default console.log
   */
  tsTrace?: (str: string) => void;
  /**
   * Enable native ESM support.
   *
   * For details, see https://typestrong.org/ts-node/docs/imports#native-ecmascript-modules
   */
  esm?: boolean;
  /**
   * Re-order file extensions so that TypeScript imports are preferred.
   *
   * For example, when both `index.js` and `index.ts` exist, enabling this option causes `require('./index')` to resolve to `index.ts` instead of `index.js`
   *
   * @default false
   */
  preferTsExts?: boolean;
}

export type ModuleTypes = Record<string, 'cjs' | 'esm' | 'package'>;

/** @internal */
export interface OptionBasePaths {
  moduleTypes?: string;
  transpiler?: string;
  compiler?: string;
  swc?: string;
}

/**
 * Options for registering a TypeScript compiler instance globally.

 * @category Basic
 */
export interface RegisterOptions extends CreateOptions {
  /**
   * Enable experimental features that re-map imports and require calls to support:
   * `baseUrl`, `paths`, `rootDirs`, `.js` to `.ts` file extension mappings,
   * `outDir` to `rootDir` mappings for composite projects and monorepos.
   *
   * For details, see https://github.com/TypeStrong/ts-node/issues/1514
   */
  experimentalResolverFeatures?: boolean;
}

/**
 * Must be an interface to support `typescript-json-schema`.
 */
export interface TsConfigOptions
  extends Omit<
    RegisterOptions,
    | 'transformers'
    | 'readFile'
    | 'fileExists'
    | 'skipProject'
    | 'project'
    | 'dir'
    | 'cwd'
    | 'projectSearchDir'
    | 'optionBasePaths'
    | 'tsTrace'
  > {}

/**
 * Information retrieved from type info check.
 */
export interface TypeInfo {
  name: string;
  comment: string;
}

/**
 * Default register options, including values specified via environment
 * variables.
 * @internal
 */
export const DEFAULTS: RegisterOptions = {
  cwd: env.TS_NODE_CWD ?? env.TS_NODE_DIR,
  emit: yn(env.TS_NODE_EMIT),
  scope: yn(env.TS_NODE_SCOPE),
  scopeDir: env.TS_NODE_SCOPE_DIR,
  files: yn(env.TS_NODE_FILES),
  pretty: yn(env.TS_NODE_PRETTY),
  compiler: env.TS_NODE_COMPILER,
  compilerOptions: parse(env.TS_NODE_COMPILER_OPTIONS),
  ignore: split(env.TS_NODE_IGNORE),
  project: env.TS_NODE_PROJECT,
  skipProject: yn(env.TS_NODE_SKIP_PROJECT),
  skipIgnore: yn(env.TS_NODE_SKIP_IGNORE),
  preferTsExts: yn(env.TS_NODE_PREFER_TS_EXTS),
  ignoreDiagnostics: split(env.TS_NODE_IGNORE_DIAGNOSTICS),
  transpileOnly: yn(env.TS_NODE_TRANSPILE_ONLY),
  typeCheck: yn(env.TS_NODE_TYPE_CHECK),
  compilerHost: yn(env.TS_NODE_COMPILER_HOST),
  logError: yn(env.TS_NODE_LOG_ERROR),
  experimentalReplAwait: yn(env.TS_NODE_EXPERIMENTAL_REPL_AWAIT) ?? undefined,
  tsTrace: console.log.bind(console),
};

/**
 * TypeScript diagnostics error.
 */
export class TSError extends BaseError {
  name = 'TSError';
  diagnosticText!: string;
  diagnostics!: ReadonlyArray<_ts.Diagnostic>;

  constructor(
    diagnosticText: string,
    public diagnosticCodes: number[],
    diagnostics: ReadonlyArray<_ts.Diagnostic> = []
  ) {
    super(`⨯ Unable to compile TypeScript:\n${diagnosticText}`);
    Object.defineProperty(this, 'diagnosticText', {
      configurable: true,
      writable: true,
      value: diagnosticText,
    });
    Object.defineProperty(this, 'diagnostics', {
      configurable: true,
      writable: true,
      value: diagnostics,
    });
  }

  /**
   * @internal
   */
  [INSPECT_CUSTOM]() {
    return this.diagnosticText;
  }
}

const TS_NODE_SERVICE_BRAND = Symbol('TS_NODE_SERVICE_BRAND');

/**
 * Primary ts-node service, which wraps the TypeScript API and can compile TypeScript to JavaScript
 */
export interface Service {
  /** @internal */
  [TS_NODE_SERVICE_BRAND]: true;
  ts: TSCommon;
  /** @internal */
  compilerPath: string;
  config: _ts.ParsedCommandLine;
  options: RegisterOptions;
  enabled(enabled?: boolean): boolean;
  ignored(fileName: string): boolean;
  compile(code: string, fileName: string, lineOffset?: number): string;
  getTypeInfo(code: string, fileName: string, position: number): TypeInfo;
  /** @internal */
  configFilePath: string | undefined;
  /** @internal */
  moduleTypeClassifier: ModuleTypeClassifier;
  /** @internal */
  readonly shouldReplAwait: boolean;
  /** @internal */
  addDiagnosticFilter(filter: DiagnosticFilter): void;
  /** @internal */
  installSourceMapSupport(): void;
  /** @internal */
  enableExperimentalEsmLoaderInterop(): void;
  /** @internal */
  transpileOnly: boolean;
  /** @internal */
  projectLocalResolveHelper: ProjectLocalResolveHelper;
}

/**
 * Re-export of `Service` interface for backwards-compatibility
 * @deprecated use `Service` instead
 * @see {Service}
 */
export type Register = Service;

/** @internal */
export interface DiagnosticFilter {
  /** if true, filter applies to all files */
  appliesToAllFiles: boolean;
  /** Filter applies onto to these filenames.  Only used if appliesToAllFiles is false */
  filenamesAbsolute: string[];
  /** these diagnostic codes are ignored */
  diagnosticsIgnored: number[];
}

/** @internal */
export function getExtensions(config: _ts.ParsedCommandLine) {
  const tsExtensions = ['.ts'];
  const jsExtensions = [];

  // Enable additional extensions when JSX or `allowJs` is enabled.
  if (config.options.jsx) tsExtensions.push('.tsx');
  if (config.options.allowJs) jsExtensions.push('.js');
  if (config.options.jsx && config.options.allowJs) jsExtensions.push('.jsx');
  return { tsExtensions, jsExtensions };
}

/**
 * Create a new TypeScript compiler instance and register it onto node.js

 * @category Basic
 */
export function register(opts?: RegisterOptions): Service;
/**
 * Register TypeScript compiler instance onto node.js

 * @category Basic
 */
export function register(service: Service): Service;
export function register(
  serviceOrOpts: Service | RegisterOptions | undefined
): Service {
  // Is this a Service or a RegisterOptions?
  let service = serviceOrOpts as Service;
  if (!(serviceOrOpts as Service)?.[TS_NODE_SERVICE_BRAND]) {
    // Not a service; is options
    service = create((serviceOrOpts ?? {}) as RegisterOptions);
  }

  const originalJsHandler = require.extensions['.js'];
  const { tsExtensions, jsExtensions } = getExtensions(service.config);
  const extensions = [...tsExtensions, ...jsExtensions];

  // Expose registered instance globally.
  process[REGISTER_INSTANCE] = service;

  // Register the extensions.
  registerExtensions(
    service.options.preferTsExts,
    extensions,
    service,
    originalJsHandler
  );

  installCommonjsResolveHookIfNecessary(service);

  // Require specified modules before start-up.
  (Module as ModuleConstructorWithInternals)._preloadModules(
    service.options.require
  );

  return service;
}

/**
 * Create TypeScript compiler instance.
 *
 * @category Basic
 */
export function create(rawOptions: CreateOptions = {}): Service {
  const foundConfigResult = findAndReadConfig(rawOptions);
  return createFromPreloadedConfig(foundConfigResult);
}

/** @internal */
export function createFromPreloadedConfig(
  foundConfigResult: ReturnType<typeof findAndReadConfig>
): Service {
  const {
    configFilePath,
    cwd,
    options,
    config,
    compiler,
    projectLocalResolveDir,
    optionBasePaths,
  } = foundConfigResult;

  const projectLocalResolveHelper = createProjectLocalResolveHelper(
    projectLocalResolveDir
  );

  const ts = loadCompiler(compiler);

  // Experimental REPL await is not compatible targets lower than ES2018
  const targetSupportsTla = config.options.target! >= ts.ScriptTarget.ES2018;
  if (options.experimentalReplAwait === true && !targetSupportsTla) {
    throw new Error(
      'Experimental REPL await is not compatible with targets lower than ES2018'
    );
  }
  // Top-level await was added in TS 3.8
  const tsVersionSupportsTla = versionGteLt(ts.version, '3.8.0');
  if (options.experimentalReplAwait === true && !tsVersionSupportsTla) {
    throw new Error(
      'Experimental REPL await is not compatible with TypeScript versions older than 3.8'
    );
  }

  const shouldReplAwait =
    options.experimentalReplAwait !== false &&
    tsVersionSupportsTla &&
    targetSupportsTla;

  // swc implies two other options
  // typeCheck option was implemented specifically to allow overriding tsconfig transpileOnly from the command-line
  // So we should allow using typeCheck to override swc
  if (options.swc && !options.typeCheck) {
    if (options.transpileOnly === false) {
      throw new Error(
        "Cannot enable 'swc' option with 'transpileOnly: false'.  'swc' implies 'transpileOnly'."
      );
    }
    if (options.transpiler) {
      throw new Error(
        "Cannot specify both 'swc' and 'transpiler' options.  'swc' uses the built-in swc transpiler."
      );
    }
  }

  const readFile = options.readFile || ts.sys.readFile;
  const fileExists = options.fileExists || ts.sys.fileExists;
  // typeCheck can override transpileOnly, useful for CLI flag to override config file
  const transpileOnly =
    (options.transpileOnly === true || options.swc === true) &&
    options.typeCheck !== true;
  let transpiler: RegisterOptions['transpiler'] | undefined = undefined;
  let transpilerBasePath: string | undefined = undefined;
  if (options.transpiler) {
    transpiler = options.transpiler;
    transpilerBasePath = optionBasePaths.transpiler;
  } else if (options.swc) {
    transpiler = require.resolve('./transpilers/swc.js');
    transpilerBasePath = optionBasePaths.swc;
  }
  const transformers = options.transformers || undefined;
  const diagnosticFilters: Array<DiagnosticFilter> = [
    {
      appliesToAllFiles: true,
      filenamesAbsolute: [],
      diagnosticsIgnored: [
        6059, // "'rootDir' is expected to contain all source files."
        18002, // "The 'files' list in config file is empty."
        18003, // "No inputs were found in config file."
        ...(options.ignoreDiagnostics || []),
      ].map(Number),
    },
  ];

  const configDiagnosticList = filterDiagnostics(
    config.errors,
    diagnosticFilters
  );
  const outputCache = new Map<
    string,
    {
      content: string;
    }
  >();

  const configFileDirname = configFilePath ? dirname(configFilePath) : null;
  const scopeDir =
    options.scopeDir ?? config.options.rootDir ?? configFileDirname ?? cwd;
  const ignoreBaseDir = configFileDirname ?? cwd;
  const isScoped = options.scope
    ? (fileName: string) => relative(scopeDir, fileName).charAt(0) !== '.'
    : () => true;
  const shouldIgnore = createIgnore(
    ignoreBaseDir,
    options.skipIgnore
      ? []
      : (options.ignore || ['(?:^|/)node_modules/']).map(
          (str) => new RegExp(str)
        )
  );

  const diagnosticHost: _ts.FormatDiagnosticsHost = {
    getNewLine: () => ts.sys.newLine,
    getCurrentDirectory: () => cwd,
    getCanonicalFileName: ts.sys.useCaseSensitiveFileNames
      ? (x) => x
      : (x) => x.toLowerCase(),
  };

  if (options.transpileOnly && typeof transformers === 'function') {
    throw new TypeError(
      'Transformers function is unavailable in "--transpile-only"'
    );
  }
  let createTranspiler:
    | ((compilerOptions: TSCommon.CompilerOptions) => Transpiler)
    | undefined;
  if (transpiler) {
    if (!transpileOnly)
      throw new Error(
        'Custom transpiler can only be used when transpileOnly is enabled.'
      );
    const transpilerName =
      typeof transpiler === 'string' ? transpiler : transpiler[0];
    const transpilerOptions =
      typeof transpiler === 'string' ? {} : transpiler[1] ?? {};
    const transpilerConfigLocalResolveHelper = transpilerBasePath
      ? createProjectLocalResolveHelper(transpilerBasePath)
      : projectLocalResolveHelper;
    const transpilerPath = transpilerConfigLocalResolveHelper(
      transpilerName,
      true
    );
    const transpilerFactory = require(transpilerPath)
      .create as TranspilerFactory;
    createTranspiler = function (compilerOptions) {
      return transpilerFactory({
        service: {
          options,
          config: {
            ...config,
            options: compilerOptions,
          },
          projectLocalResolveHelper,
        },
        transpilerConfigLocalResolveHelper,
        ...transpilerOptions,
      });
    };
  }

  /**
   * True if require() hooks should interop with experimental ESM loader.
   * Enabled explicitly via a flag since it is a breaking change.
   */
  let experimentalEsmLoader = false;
  function enableExperimentalEsmLoaderInterop() {
    experimentalEsmLoader = true;
  }

  // Install source map support and read from memory cache.
  installSourceMapSupport();
  function installSourceMapSupport() {
    const sourceMapSupport =
      require('@cspotcode/source-map-support') as typeof _sourceMapSupport;
    sourceMapSupport.install({
      environment: 'node',
      retrieveFile(pathOrUrl: string) {
        let path = pathOrUrl;
        // If it's a file URL, convert to local path
        // Note: fileURLToPath does not exist on early node v10
        // I could not find a way to handle non-URLs except to swallow an error
        if (experimentalEsmLoader && path.startsWith('file://')) {
          try {
            path = fileURLToPath(path);
          } catch (e) {
            /* swallow error */
          }
        }
        path = normalizeSlashes(path);
        return outputCache.get(path)?.content || '';
      },
      redirectConflictingLibrary: true,
      onConflictingLibraryRedirect(
        request,
        parent,
        isMain,
        options,
        redirectedRequest
      ) {
        debug(
          `Redirected an attempt to require source-map-support to instead receive @cspotcode/source-map-support.  "${
            (parent as NodeJS.Module).filename
          }" attempted to require or resolve "${request}" and was redirected to "${redirectedRequest}".`
        );
      },
    });
  }

  const shouldHavePrettyErrors =
    options.pretty === undefined ? process.stdout.isTTY : options.pretty;

  const formatDiagnostics = shouldHavePrettyErrors
    ? ts.formatDiagnosticsWithColorAndContext || ts.formatDiagnostics
    : ts.formatDiagnostics;

  function createTSError(diagnostics: ReadonlyArray<_ts.Diagnostic>) {
    const diagnosticText = formatDiagnostics(diagnostics, diagnosticHost);
    const diagnosticCodes = diagnostics.map((x) => x.code);
    return new TSError(diagnosticText, diagnosticCodes, diagnostics);
  }

  function reportTSError(configDiagnosticList: _ts.Diagnostic[]) {
    const error = createTSError(configDiagnosticList);
    if (options.logError) {
      // Print error in red color and continue execution.
      console.error('\x1b[31m%s\x1b[0m', error);
    } else {
      // Throw error and exit the script.
      throw error;
    }
  }

  // Render the configuration errors.
  if (configDiagnosticList.length) reportTSError(configDiagnosticList);

  /**
   * Get the extension for a transpiled file.
   */
  const getExtension =
    config.options.jsx === ts.JsxEmit.Preserve
      ? (path: string) => (/\.[tj]sx$/.test(path) ? '.jsx' : '.js')
      : (_: string) => '.js';

  type GetOutputFunction = (code: string, fileName: string) => SourceOutput;
  /**
   * Create the basic required function using transpile mode.
   */
  let getOutput: GetOutputFunction;
  let getTypeInfo: (
    _code: string,
    _fileName: string,
    _position: number
  ) => TypeInfo;

  const getCanonicalFileName = (
    ts as unknown as TSInternal
  ).createGetCanonicalFileName(ts.sys.useCaseSensitiveFileNames);

  const moduleTypeClassifier = createModuleTypeClassifier({
    basePath: options.optionBasePaths?.moduleTypes,
    patterns: options.moduleTypes,
  });

  // Use full language services when the fast option is disabled.
  if (!transpileOnly) {
    const fileContents = new Map<string, string>();
    const rootFileNames = new Set(config.fileNames);
    const cachedReadFile = cachedLookup(debugFn('readFile', readFile));

    // Use language services by default (TODO: invert next major version).
    if (!options.compilerHost) {
      let projectVersion = 1;
      const fileVersions = new Map(
        Array.from(rootFileNames).map((fileName) => [fileName, 0])
      );

      const getCustomTransformers = () => {
        if (typeof transformers === 'function') {
          const program = service.getProgram();
          return program ? transformers(program) : undefined;
        }

        return transformers;
      };

      // Create the compiler host for type checking.
      const serviceHost: _ts.LanguageServiceHost &
        Required<Pick<_ts.LanguageServiceHost, 'fileExists' | 'readFile'>> = {
        getProjectVersion: () => String(projectVersion),
        getScriptFileNames: () => Array.from(rootFileNames),
        getScriptVersion: (fileName: string) => {
          const version = fileVersions.get(fileName);
          return version ? version.toString() : '';
        },
        getScriptSnapshot(fileName: string) {
          // TODO ordering of this with getScriptVersion?  Should they sync up?
          let contents = fileContents.get(fileName);

          // Read contents into TypeScript memory cache.
          if (contents === undefined) {
            contents = cachedReadFile(fileName);
            if (contents === undefined) return;

            fileVersions.set(fileName, 1);
            fileContents.set(fileName, contents);
            projectVersion++;
          }

          return ts.ScriptSnapshot.fromString(contents);
        },
        readFile: cachedReadFile,
        readDirectory: ts.sys.readDirectory,
        getDirectories: cachedLookup(
          debugFn('getDirectories', ts.sys.getDirectories)
        ),
        fileExists: cachedLookup(debugFn('fileExists', fileExists)),
        directoryExists: cachedLookup(
          debugFn('directoryExists', ts.sys.directoryExists)
        ),
        realpath: ts.sys.realpath
          ? cachedLookup(debugFn('realpath', ts.sys.realpath))
          : undefined,
        getNewLine: () => ts.sys.newLine,
        useCaseSensitiveFileNames: () => ts.sys.useCaseSensitiveFileNames,
        getCurrentDirectory: () => cwd,
        getCompilationSettings: () => config.options,
        getDefaultLibFileName: () => ts.getDefaultLibFilePath(config.options),
        getCustomTransformers: getCustomTransformers,
        trace: options.tsTrace,
      };
      const {
        resolveModuleNames,
        getResolvedModuleWithFailedLookupLocationsFromCache,
        resolveTypeReferenceDirectives,
        isFileKnownToBeInternal,
        markBucketOfFilenameInternal,
      } = createResolverFunctions({
        host: serviceHost,
        getCanonicalFileName,
        ts,
        cwd,
        config,
        projectLocalResolveHelper,
      });
      serviceHost.resolveModuleNames = resolveModuleNames;
      serviceHost.getResolvedModuleWithFailedLookupLocationsFromCache =
        getResolvedModuleWithFailedLookupLocationsFromCache;
      serviceHost.resolveTypeReferenceDirectives =
        resolveTypeReferenceDirectives;

      const registry = ts.createDocumentRegistry(
        ts.sys.useCaseSensitiveFileNames,
        cwd
      );
      const service = ts.createLanguageService(serviceHost, registry);

      const updateMemoryCache = (contents: string, fileName: string) => {
        // Add to `rootFiles` as necessary, either to make TS include a file it has not seen,
        // or to trigger a re-classification of files from external to internal.
        if (
          !rootFileNames.has(fileName) &&
          !isFileKnownToBeInternal(fileName)
        ) {
          markBucketOfFilenameInternal(fileName);
          rootFileNames.add(fileName);
          // Increment project version for every change to rootFileNames.
          projectVersion++;
        }

        const previousVersion = fileVersions.get(fileName) || 0;
        const previousContents = fileContents.get(fileName);
        // Avoid incrementing cache when nothing has changed.
        if (contents !== previousContents) {
          fileVersions.set(fileName, previousVersion + 1);
          fileContents.set(fileName, contents);
          // Increment project version for every file change.
          projectVersion++;
        }
      };

      let previousProgram: _ts.Program | undefined = undefined;

      getOutput = (code: string, fileName: string) => {
        updateMemoryCache(code, fileName);

        const programBefore = service.getProgram();
        if (programBefore !== previousProgram) {
          debug(
            `compiler rebuilt Program instance when getting output for ${fileName}`
          );
        }

        const output = service.getEmitOutput(fileName);

        // Get the relevant diagnostics - this is 3x faster than `getPreEmitDiagnostics`.
        const diagnostics = service
          .getSemanticDiagnostics(fileName)
          .concat(service.getSyntacticDiagnostics(fileName));

        const programAfter = service.getProgram();

        debug(
          'invariant: Is service.getProject() identical before and after getting emit output and diagnostics? (should always be true) ',
          programBefore === programAfter
        );

        previousProgram = programAfter;

        const diagnosticList = filterDiagnostics(
          diagnostics,
          diagnosticFilters
        );
        if (diagnosticList.length) reportTSError(diagnosticList);

        if (output.emitSkipped) {
          return [undefined, undefined, true];
        }

        // Throw an error when requiring `.d.ts` files.
        if (output.outputFiles.length === 0) {
          throw new TypeError(
            `Unable to require file: ${relative(cwd, fileName)}\n` +
              'This is usually the result of a faulty configuration or import. ' +
              'Make sure there is a `.js`, `.json` or other executable extension with ' +
              'loader attached before `ts-node` available.'
          );
        }

        return [output.outputFiles[1].text, output.outputFiles[0].text, false];
      };

      getTypeInfo = (code: string, fileName: string, position: number) => {
        updateMemoryCache(code, fileName);

        const info = service.getQuickInfoAtPosition(fileName, position);
        const name = ts.displayPartsToString(info ? info.displayParts : []);
        const comment = ts.displayPartsToString(info ? info.documentation : []);

        return { name, comment };
      };
    } else {
      const sys: _ts.System & _ts.FormatDiagnosticsHost = {
        ...ts.sys,
        ...diagnosticHost,
        readFile: (fileName: string) => {
          const cacheContents = fileContents.get(fileName);
          if (cacheContents !== undefined) return cacheContents;
          const contents = cachedReadFile(fileName);
          if (contents) fileContents.set(fileName, contents);
          return contents;
        },
        readDirectory: ts.sys.readDirectory,
        getDirectories: cachedLookup(
          debugFn('getDirectories', ts.sys.getDirectories)
        ),
        fileExists: cachedLookup(debugFn('fileExists', fileExists)),
        directoryExists: cachedLookup(
          debugFn('directoryExists', ts.sys.directoryExists)
        ),
        resolvePath: cachedLookup(debugFn('resolvePath', ts.sys.resolvePath)),
        realpath: ts.sys.realpath
          ? cachedLookup(debugFn('realpath', ts.sys.realpath))
          : undefined,
      };

      const host: _ts.CompilerHost = ts.createIncrementalCompilerHost
        ? ts.createIncrementalCompilerHost(config.options, sys)
        : {
            ...sys,
            getSourceFile: (fileName, languageVersion) => {
              const contents = sys.readFile(fileName);
              if (contents === undefined) return;
              return ts.createSourceFile(fileName, contents, languageVersion);
            },
            getDefaultLibLocation: () => normalizeSlashes(dirname(compiler)),
            getDefaultLibFileName: () =>
              normalizeSlashes(
                join(
                  dirname(compiler),
                  ts.getDefaultLibFileName(config.options)
                )
              ),
            useCaseSensitiveFileNames: () => sys.useCaseSensitiveFileNames,
          };
      host.trace = options.tsTrace;
      const {
        resolveModuleNames,
        resolveTypeReferenceDirectives,
        isFileKnownToBeInternal,
        markBucketOfFilenameInternal,
      } = createResolverFunctions({
        host,
        cwd,
        config,
        ts,
        getCanonicalFileName,
        projectLocalResolveHelper,
      });
      host.resolveModuleNames = resolveModuleNames;
      host.resolveTypeReferenceDirectives = resolveTypeReferenceDirectives;

      // Fallback for older TypeScript releases without incremental API.
      let builderProgram = ts.createIncrementalProgram
        ? ts.createIncrementalProgram({
            rootNames: Array.from(rootFileNames),
            options: config.options,
            host,
            configFileParsingDiagnostics: config.errors,
            projectReferences: config.projectReferences,
          })
        : ts.createEmitAndSemanticDiagnosticsBuilderProgram(
            Array.from(rootFileNames),
            config.options,
            host,
            undefined,
            config.errors,
            config.projectReferences
          );

      // Read and cache custom transformers.
      const customTransformers =
        typeof transformers === 'function'
          ? transformers(builderProgram.getProgram())
          : transformers;

      // Set the file contents into cache manually.
      const updateMemoryCache = (contents: string, fileName: string) => {
        const previousContents = fileContents.get(fileName);
        const contentsChanged = previousContents !== contents;
        if (contentsChanged) {
          fileContents.set(fileName, contents);
        }

        // Add to `rootFiles` when discovered by compiler for the first time.
        let addedToRootFileNames = false;
        if (
          !rootFileNames.has(fileName) &&
          !isFileKnownToBeInternal(fileName)
        ) {
          markBucketOfFilenameInternal(fileName);
          rootFileNames.add(fileName);
          addedToRootFileNames = true;
        }

        // Update program when file changes.
        if (addedToRootFileNames || contentsChanged) {
          builderProgram = ts.createEmitAndSemanticDiagnosticsBuilderProgram(
            Array.from(rootFileNames),
            config.options,
            host,
            builderProgram,
            config.errors,
            config.projectReferences
          );
        }
      };

      getOutput = (code: string, fileName: string) => {
        let outText = '';
        let outMap = '';

        updateMemoryCache(code, fileName);

        const sourceFile = builderProgram.getSourceFile(fileName);
        if (!sourceFile)
          throw new TypeError(`Unable to read file: ${fileName}`);

        const program = builderProgram.getProgram();
        const diagnostics = ts.getPreEmitDiagnostics(program, sourceFile);
        const diagnosticList = filterDiagnostics(
          diagnostics,
          diagnosticFilters
        );
        if (diagnosticList.length) reportTSError(diagnosticList);

        const result = builderProgram.emit(
          sourceFile,
          (path, file, writeByteOrderMark) => {
            if (path.endsWith('.map')) {
              outMap = file;
            } else {
              outText = file;
            }

            if (options.emit) sys.writeFile(path, file, writeByteOrderMark);
          },
          undefined,
          undefined,
          customTransformers
        );

        if (result.emitSkipped) {
          return [undefined, undefined, true];
        }

        // Throw an error when requiring files that cannot be compiled.
        if (outText === '') {
          if (program.isSourceFileFromExternalLibrary(sourceFile)) {
            throw new TypeError(
              `Unable to compile file from external library: ${relative(
                cwd,
                fileName
              )}`
            );
          }

          throw new TypeError(
            `Unable to require file: ${relative(cwd, fileName)}\n` +
              'This is usually the result of a faulty configuration or import. ' +
              'Make sure there is a `.js`, `.json` or other executable extension with ' +
              'loader attached before `ts-node` available.'
          );
        }

        return [outText, outMap, false];
      };

      getTypeInfo = (code: string, fileName: string, position: number) => {
        updateMemoryCache(code, fileName);

        const sourceFile = builderProgram.getSourceFile(fileName);
        if (!sourceFile)
          throw new TypeError(`Unable to read file: ${fileName}`);

        const node = getTokenAtPosition(ts, sourceFile, position);
        const checker = builderProgram.getProgram().getTypeChecker();
        const symbol = checker.getSymbolAtLocation(node);

        if (!symbol) return { name: '', comment: '' };

        const type = checker.getTypeOfSymbolAtLocation(symbol, node);
        const signatures = [
          ...type.getConstructSignatures(),
          ...type.getCallSignatures(),
        ];

        return {
          name: signatures.length
            ? signatures.map((x) => checker.signatureToString(x)).join('\n')
            : checker.typeToString(type),
          comment: ts.displayPartsToString(
            symbol ? symbol.getDocumentationComment(checker) : []
          ),
        };
      };

      // Write `.tsbuildinfo` when `--build` is enabled.
      if (options.emit && config.options.incremental) {
        process.on('exit', () => {
          // Emits `.tsbuildinfo` to filesystem.
          (builderProgram.getProgram() as any).emitBuildInfo();
        });
      }
    }
  } else {
    getOutput = createTranspileOnlyGetOutputFunction();

    getTypeInfo = () => {
      throw new TypeError(
        'Type information is unavailable in "--transpile-only"'
      );
    };
  }

  function createTranspileOnlyGetOutputFunction(
    overrideModuleType?: _ts.ModuleKind
  ): GetOutputFunction {
    const compilerOptions = { ...config.options };
    if (overrideModuleType !== undefined)
      compilerOptions.module = overrideModuleType;
    let customTranspiler = createTranspiler?.(compilerOptions);
    return (code: string, fileName: string): SourceOutput => {
      let result: _ts.TranspileOutput;
      if (customTranspiler) {
        result = customTranspiler.transpile(code, {
          fileName,
        });
      } else {
        result = ts.transpileModule(code, {
          fileName,
          compilerOptions,
          reportDiagnostics: true,
          transformers: transformers as _ts.CustomTransformers | undefined,
        });
      }

      const diagnosticList = filterDiagnostics(
        result.diagnostics || [],
        diagnosticFilters
      );
      if (diagnosticList.length) reportTSError(diagnosticList);

      return [result.outputText, result.sourceMapText as string, false];
    };
  }

  // When either is undefined, it means normal `getOutput` should be used
  const getOutputForceCommonJS =
    config.options.module === ts.ModuleKind.CommonJS
      ? undefined
      : createTranspileOnlyGetOutputFunction(ts.ModuleKind.CommonJS);
  // [MUST_UPDATE_FOR_NEW_MODULEKIND]
  const getOutputForceESM =
    config.options.module === ts.ModuleKind.ES2015 ||
    (ts.ModuleKind.ES2020 && config.options.module === ts.ModuleKind.ES2020) ||
    (ts.ModuleKind.ES2022 && config.options.module === ts.ModuleKind.ES2022) ||
    config.options.module === ts.ModuleKind.ESNext
      ? undefined
      : // [MUST_UPDATE_FOR_NEW_MODULEKIND]
        createTranspileOnlyGetOutputFunction(
          ts.ModuleKind.ES2022 || ts.ModuleKind.ES2020 || ts.ModuleKind.ES2015
        );
  const getOutputTranspileOnly = createTranspileOnlyGetOutputFunction();

  // Create a simple TypeScript compiler proxy.
  function compile(code: string, fileName: string, lineOffset = 0) {
    const normalizedFileName = normalizeSlashes(fileName);
    const classification =
      moduleTypeClassifier.classifyModule(normalizedFileName);
    // Must always call normal getOutput to throw typechecking errors
    let [value, sourceMap, emitSkipped] = getOutput(code, normalizedFileName);
    // If module classification contradicts the above, call the relevant transpiler
    if (classification.moduleType === 'cjs' && getOutputForceCommonJS) {
      [value, sourceMap] = getOutputForceCommonJS(code, normalizedFileName);
    } else if (classification.moduleType === 'esm' && getOutputForceESM) {
      [value, sourceMap] = getOutputForceESM(code, normalizedFileName);
    } else if (emitSkipped) {
      [value, sourceMap] = getOutputTranspileOnly(code, normalizedFileName);
    }
    const output = updateOutput(
      value!,
      normalizedFileName,
      sourceMap!,
      getExtension
    );
    outputCache.set(normalizedFileName, { content: output });
    return output;
  }

  let active = true;
  const enabled = (enabled?: boolean) =>
    enabled === undefined ? active : (active = !!enabled);
  const extensions = getExtensions(config);
  const ignored = (fileName: string) => {
    if (!active) return true;
    const ext = extname(fileName);
    if (
      extensions.tsExtensions.includes(ext) ||
      extensions.jsExtensions.includes(ext)
    ) {
      return !isScoped(fileName) || shouldIgnore(fileName);
    }
    return true;
  };

  function addDiagnosticFilter(filter: DiagnosticFilter) {
    diagnosticFilters.push({
      ...filter,
      filenamesAbsolute: filter.filenamesAbsolute.map((f) =>
        normalizeSlashes(f)
      ),
    });
  }

  return {
    [TS_NODE_SERVICE_BRAND]: true,
    ts,
    compilerPath: compiler,
    config,
    compile,
    getTypeInfo,
    ignored,
    enabled,
    options,
    configFilePath,
    moduleTypeClassifier,
    shouldReplAwait,
    addDiagnosticFilter,
    installSourceMapSupport,
    enableExperimentalEsmLoaderInterop,
    transpileOnly,
    projectLocalResolveHelper,
  };
}

/**
 * Check if the filename should be ignored.
 */
function createIgnore(ignoreBaseDir: string, ignore: RegExp[]) {
  return (fileName: string) => {
    const relname = relative(ignoreBaseDir, fileName);
    const path = normalizeSlashes(relname);

    return ignore.some((x) => x.test(path));
  };
}

/**
 * "Refreshes" an extension on `require.extensions`.
 *
 * @param {string} ext
 */
function reorderRequireExtension(ext: string) {
  const old = require.extensions[ext];
  delete require.extensions[ext];
  require.extensions[ext] = old;
}

/**
 * Register the extensions to support when importing files.
 */
function registerExtensions(
  preferTsExts: boolean | null | undefined,
  extensions: string[],
  service: Service,
  originalJsHandler: (m: NodeModule, filename: string) => any
) {
  // Register new extensions.
  for (const ext of extensions) {
    registerExtension(ext, service, originalJsHandler);
  }

  if (preferTsExts) {
    const preferredExtensions = new Set([
      ...extensions,
      ...Object.keys(require.extensions),
    ]);

    for (const ext of preferredExtensions) reorderRequireExtension(ext);
  }
}

/**
 * Register the extension for node.
 */
function registerExtension(
  ext: string,
  service: Service,
  originalHandler: (m: NodeModule, filename: string) => any
) {
  const old = require.extensions[ext] || originalHandler;

  require.extensions[ext] = function (m: any, filename) {
    if (service.ignored(filename)) return old(m, filename);

    assertScriptCanLoadAsCJS(service, m, filename);

    const _compile = m._compile;

    m._compile = function (code: string, fileName: string) {
      debug('module._compile', fileName);

      const result = service.compile(code, fileName);
      return _compile.call(this, result, fileName);
    };

    return old(m, filename);
  };
}

/**
 * Internal source output.
 */
type SourceOutput = [string, string, false] | [undefined, undefined, true];

/**
 * Update the output remapping the source map.
 */
function updateOutput(
  outputText: string,
  fileName: string,
  sourceMap: string,
  getExtension: (fileName: string) => string
) {
  const base64Map = Buffer.from(
    updateSourceMap(sourceMap, fileName),
    'utf8'
  ).toString('base64');
  const sourceMapContent = `//# sourceMappingURL=data:application/json;charset=utf-8;base64,${base64Map}`;
  // Expected form: `//# sourceMappingURL=foo bar.js.map` or `//# sourceMappingURL=foo%20bar.js.map` for input file "foo bar.tsx"
  // Percent-encoding behavior added in TS 4.1.1: https://github.com/microsoft/TypeScript/issues/40951
  const prefix = '//# sourceMappingURL=';
  const prefixLength = prefix.length;
  const baseName = /*foo.tsx*/ basename(fileName);
  const extName = /*.tsx*/ extname(fileName);
  const extension = /*.js*/ getExtension(fileName);
  const sourcemapFilename =
    baseName.slice(0, -extName.length) + extension + '.map';
  const sourceMapLengthWithoutPercentEncoding =
    prefixLength + sourcemapFilename.length;
  /*
   * Only rewrite if existing directive exists at the location we expect, to support:
   *   a) compilers that do not append a sourcemap directive
   *   b) situations where we did the math wrong
   *     Not ideal, but appending our sourcemap *after* a pre-existing sourcemap still overrides, so the end-user is happy.
   */
  if (
    outputText.substr(-sourceMapLengthWithoutPercentEncoding, prefixLength) ===
    prefix
  ) {
    return (
      outputText.slice(0, -sourceMapLengthWithoutPercentEncoding) +
      sourceMapContent
    );
  }
  // If anyone asks why we're not using URL, the URL equivalent is: `u = new URL('http://d'); u.pathname = "/" + sourcemapFilename; return u.pathname.slice(1);
  const sourceMapLengthWithPercentEncoding =
    prefixLength + encodeURI(sourcemapFilename).length;
  if (
    outputText.substr(-sourceMapLengthWithPercentEncoding, prefixLength) ===
    prefix
  ) {
    return (
      outputText.slice(0, -sourceMapLengthWithPercentEncoding) +
      sourceMapContent
    );
  }

  return `${outputText}\n${sourceMapContent}`;
}

/**
 * Update the source map contents for improved output.
 */
function updateSourceMap(sourceMapText: string, fileName: string) {
  const sourceMap = JSON.parse(sourceMapText);
  sourceMap.file = fileName;
  sourceMap.sources = [fileName];
  delete sourceMap.sourceRoot;
  return JSON.stringify(sourceMap);
}

/**
 * Filter diagnostics.
 */
function filterDiagnostics(
  diagnostics: readonly _ts.Diagnostic[],
  filters: DiagnosticFilter[]
) {
  return diagnostics.filter((d) =>
    filters.every(
      (f) =>
        (!f.appliesToAllFiles &&
          f.filenamesAbsolute.indexOf(d.file?.fileName!) === -1) ||
        f.diagnosticsIgnored.indexOf(d.code) === -1
    )
  );
}

/**
 * Get token at file position.
 *
 * Reference: https://github.com/microsoft/TypeScript/blob/fcd9334f57d85b73dd66ad2d21c02e84822f4841/src/services/utilities.ts#L705-L731
 */
function getTokenAtPosition(
  ts: TSCommon,
  sourceFile: _ts.SourceFile,
  position: number
): _ts.Node {
  let current: _ts.Node = sourceFile;

  outer: while (true) {
    for (const child of current.getChildren(sourceFile)) {
      const start = child.getFullStart();
      if (start > position) break;

      const end = child.getEnd();
      if (position <= end) {
        current = child;
        continue outer;
      }
    }

    return current;
  }
}

/**
 * Create an implementation of node's ESM loader hooks.
 *
 * This may be useful if you
 * want to wrap or compose the loader hooks to add additional functionality or
 * combine with another loader.
 *
 * Node changed the hooks API, so there are two possible APIs.  This function
 * detects your node version and returns the appropriate API.
 *
 * @category ESM Loader
 */
export const createEsmHooks: typeof createEsmHooksFn = (
  tsNodeService: Service
) => (require('./esm') as typeof import('./esm')).createEsmHooks(tsNodeService);<|MERGE_RESOLUTION|>--- conflicted
+++ resolved
@@ -96,12 +96,8 @@
   module: NodeJS.Module,
   filename: string
 ) => void = engineSupportsPackageTypeField
-<<<<<<< HEAD
-  ? require('../dist-raw/node-internal-modules-cjs-loader-old').assertScriptCanLoadAsCJSImpl
-=======
   ? require('../dist-raw/node-internal-modules-cjs-loader')
       .assertScriptCanLoadAsCJSImpl
->>>>>>> 9e255575
   : () => {
       /* noop */
     };
