import { relative, basename, extname, dirname, join } from 'path';
import { Module } from 'module';
import * as util from 'util';
import { fileURLToPath } from 'url';

import type * as _sourceMapSupport from '@cspotcode/source-map-support';
import { BaseError } from 'make-error';
import type * as _ts from 'typescript';

import type { Transpiler, TranspilerFactory } from './transpilers/types';
import {
  cachedLookup,
  createProjectLocalResolveHelper,
  normalizeSlashes,
  parse,
  ProjectLocalResolveHelper,
  split,
  yn,
} from './util';
import { findAndReadConfig, loadCompiler } from './configuration';
import type { TSCommon, TSInternal } from './ts-compiler-types';
import {
  createModuleTypeClassifier,
  ModuleTypeClassifier,
} from './module-type-classifier';
import { createResolverFunctions } from './resolver-functions';
import type { createEsmHooks as createEsmHooksFn } from './esm';
import { createPathMapper } from './path-mapping';
import {
  installCommonjsResolveHookIfNecessary,
  ModuleConstructorWithInternals,
} from './cjs-resolve-filename-hook';

export { TSCommon };
export {
  createRepl,
  CreateReplOptions,
  ReplService,
  EvalAwarePartialHost,
} from './repl';
export type {
  TranspilerModule,
  TranspilerFactory,
  CreateTranspilerOptions,
  TranspileOutput,
  TranspileOptions,
  Transpiler,
} from './transpilers/types';
export type {
  NodeLoaderHooksAPI1,
  NodeLoaderHooksAPI2,
  NodeLoaderHooksFormat,
} from './esm';

/**
 * Does this version of node obey the package.json "type" field
 * and throw ERR_REQUIRE_ESM when attempting to require() an ESM modules.
 */
const engineSupportsPackageTypeField =
  parseInt(process.versions.node.split('.')[0], 10) >= 12;

/** @internal */
export function versionGteLt(
  version: string,
  gteRequirement: string,
  ltRequirement?: string
) {
  const [major, minor, patch, extra] = parse(version);
  const [gteMajor, gteMinor, gtePatch] = parse(gteRequirement);
  const isGte =
    major > gteMajor ||
    (major === gteMajor &&
      (minor > gteMinor || (minor === gteMinor && patch >= gtePatch)));
  let isLt = true;
  if (ltRequirement) {
    const [ltMajor, ltMinor, ltPatch] = parse(ltRequirement);
    isLt =
      major < ltMajor ||
      (major === ltMajor &&
        (minor < ltMinor || (minor === ltMinor && patch < ltPatch)));
  }
  return isGte && isLt;

  function parse(requirement: string) {
    return requirement.split(/[\.-]/).map((s) => parseInt(s, 10));
  }
}

/**
 * Assert that script can be loaded as CommonJS when we attempt to require it.
 * If it should be loaded as ESM, throw ERR_REQUIRE_ESM like node does.
 *
 * Loaded conditionally so we don't need to support older node versions
 */
let assertScriptCanLoadAsCJS: (
  service: Service,
  module: NodeJS.Module,
  filename: string
) => void = engineSupportsPackageTypeField
  ? require('../dist-raw/node-cjs-loader-utils').assertScriptCanLoadAsCJSImpl
  : () => {
      /* noop */
    };

/**
 * Registered `ts-node` instance information.
 */
export const REGISTER_INSTANCE = Symbol.for('ts-node.register.instance');

/**
 * Expose `REGISTER_INSTANCE` information on node.js `process`.
 */
declare global {
  namespace NodeJS {
    interface Process {
      [REGISTER_INSTANCE]?: Service;
    }
  }
}

/** @internal */
export const env = process.env as ProcessEnv;
/**
 * Declare all env vars, to aid discoverability.
 * If an env var affects ts-node's behavior, it should not be buried somewhere in our codebase.
 * @internal
 */
export interface ProcessEnv {
  TS_NODE_DEBUG?: string;
  TS_NODE_CWD?: string;
  /** @deprecated */
  TS_NODE_DIR?: string;
  TS_NODE_EMIT?: string;
  TS_NODE_SCOPE?: string;
  TS_NODE_SCOPE_DIR?: string;
  TS_NODE_FILES?: string;
  TS_NODE_PRETTY?: string;
  TS_NODE_COMPILER?: string;
  TS_NODE_COMPILER_OPTIONS?: string;
  TS_NODE_IGNORE?: string;
  TS_NODE_PROJECT?: string;
  TS_NODE_SKIP_PROJECT?: string;
  TS_NODE_SKIP_IGNORE?: string;
  TS_NODE_PREFER_TS_EXTS?: string;
  TS_NODE_IGNORE_DIAGNOSTICS?: string;
  TS_NODE_TRANSPILE_ONLY?: string;
  TS_NODE_TYPE_CHECK?: string;
  TS_NODE_COMPILER_HOST?: string;
  TS_NODE_LOG_ERROR?: string;
  TS_NODE_HISTORY?: string;
  TS_NODE_EXPERIMENTAL_REPL_AWAIT?: string;

  NODE_NO_READLINE?: string;
}

/**
 * @internal
 */
export const INSPECT_CUSTOM = util.inspect.custom || 'inspect';

/**
 * Debugging `ts-node`.
 */
const shouldDebug = yn(env.TS_NODE_DEBUG);
/** @internal */
export const debug = shouldDebug
  ? (...args: any) =>
      console.log(`[ts-node ${new Date().toISOString()}]`, ...args)
  : () => undefined;
const debugFn = shouldDebug
  ? <T, U>(key: string, fn: (arg: T) => U) => {
      let i = 0;
      return (x: T) => {
        debug(key, x, ++i);
        return fn(x);
      };
    }
  : <T, U>(_: string, fn: (arg: T) => U) => fn;

/**
 * Export the current version.
 */
export const VERSION = require('../package.json').version;

/**
 * Options for creating a new TypeScript compiler instance.

 * @category Basic
 */
export interface CreateOptions {
  /**
   * Behave as if invoked within this working directory.  Roughly equivalent to `cd $dir && ts-node ...`
   *
   * @default process.cwd()
   */
  cwd?: string;
  /**
   * Legacy alias for `cwd`
   *
   * @deprecated use `projectSearchDir` or `cwd`
   */
  dir?: string;
  /**
   * Emit output files into `.ts-node` directory.
   *
   * @default false
   */
  emit?: boolean;
  /**
   * Scope compiler to files within `scopeDir`.
   *
   * @default false
   */
  scope?: boolean;
  /**
   * @default First of: `tsconfig.json` "rootDir" if specified, directory containing `tsconfig.json`, or cwd if no `tsconfig.json` is loaded.
   */
  scopeDir?: string;
  /**
   * Use pretty diagnostic formatter.
   *
   * @default false
   */
  pretty?: boolean;
  /**
   * Use TypeScript's faster `transpileModule`.
   *
   * @default false
   */
  transpileOnly?: boolean;
  /**
   * **DEPRECATED** Specify type-check is enabled (e.g. `transpileOnly == false`).
   *
   * @default true
   */
  typeCheck?: boolean;
  /**
   * Use TypeScript's compiler host API instead of the language service API.
   *
   * @default false
   */
  compilerHost?: boolean;
  /**
   * Logs TypeScript errors to stderr instead of throwing exceptions.
   *
   * @default false
   */
  logError?: boolean;
  /**
   * Load "files" and "include" from `tsconfig.json` on startup.
   *
   * Default is to override `tsconfig.json` "files" and "include" to only include the entrypoint script.
   *
   * @default false
   */
  files?: boolean;
  /**
   * Specify a custom TypeScript compiler.
   *
   * @default "typescript"
   */
  compiler?: string;
  /**
   * Specify a custom transpiler for use with transpileOnly
   */
  transpiler?: string | [string, object];
  /**
   * Transpile with swc instead of the TypeScript compiler, and skip typechecking.
   *
   * Equivalent to setting both `transpileOnly: true` and `transpiler: 'ts-node/transpilers/swc'`
   *
   * For complete instructions: https://typestrong.org/ts-node/docs/transpilers
   */
  swc?: boolean;
  /**
   * Paths which should not be compiled.
   *
   * Each string in the array is converted to a regular expression via `new RegExp()` and tested against source paths prior to compilation.
   *
   * Source paths are normalized to posix-style separators, relative to the directory containing `tsconfig.json` or to cwd if no `tsconfig.json` is loaded.
   *
   * Default is to ignore all node_modules subdirectories.
   *
   * @default ["(?:^|/)node_modules/"]
   */
  ignore?: string[];
  /**
   * Path to TypeScript config file or directory containing a `tsconfig.json`.
   * Similar to the `tsc --project` flag: https://www.typescriptlang.org/docs/handbook/compiler-options.html
   */
  project?: string;
  /**
   * Search for TypeScript config file (`tsconfig.json`) in this or parent directories.
   */
  projectSearchDir?: string;
  /**
   * Skip project config resolution and loading.
   *
   * @default false
   */
  skipProject?: boolean;
  /**
   * Skip ignore check, so that compilation will be attempted for all files with matching extensions.
   *
   * @default false
   */
  skipIgnore?: boolean;
  /**
   * JSON object to merge with TypeScript `compilerOptions`.
   *
   * @allOf [{"$ref": "https://schemastore.azurewebsites.net/schemas/json/tsconfig.json#definitions/compilerOptionsDefinition/properties/compilerOptions"}]
   */
  compilerOptions?: object;
  /**
   * Ignore TypeScript warnings by diagnostic code.
   */
  ignoreDiagnostics?: Array<number | string>;
  /**
   * Modules to require, like node's `--require` flag.
   *
   * If specified in `tsconfig.json`, the modules will be resolved relative to the `tsconfig.json` file.
   *
   * If specified programmatically, each input string should be pre-resolved to an absolute path for
   * best results.
   */
  require?: Array<string>;
  readFile?: (path: string) => string | undefined;
  fileExists?: (path: string) => boolean;
  transformers?:
    | _ts.CustomTransformers
    | ((p: _ts.Program) => _ts.CustomTransformers);
  /**
   * Allows the usage of top level await in REPL.
   *
   * Uses node's implementation which accomplishes this with an AST syntax transformation.
   *
   * Enabled by default when tsconfig target is es2018 or above. Set to false to disable.
   *
   * **Note**: setting to `true` when tsconfig target is too low will throw an Error.  Leave as `undefined`
   * to get default, automatic behavior.
   */
  experimentalReplAwait?: boolean;
  /**
   * Override certain paths to be compiled and executed as CommonJS or ECMAScript modules.
   * When overridden, the tsconfig "module" and package.json "type" fields are overridden.
   * This is useful because TypeScript files cannot use the .cjs nor .mjs file extensions;
   * it achieves the same effect.
   *
   * Each key is a glob pattern following the same rules as tsconfig's "include" array.
   * When multiple patterns match the same file, the last pattern takes precedence.
   *
   * `cjs` overrides matches files to compile and execute as CommonJS.
   * `esm` overrides matches files to compile and execute as native ECMAScript modules.
   * `package` overrides either of the above to default behavior, which obeys package.json "type" and
   * tsconfig.json "module" options.
   */
  moduleTypes?: ModuleTypes;
  /**
   * @internal
   * Set by our configuration loader whenever a config file contains options that
   * are relative to the config file they came from, *and* when other logic needs
   * to know this.  Some options can be eagerly resolved to absolute paths by
   * the configuration loader, so it is *not* necessary for their source to be set here.
   */
  optionBasePaths?: OptionBasePaths;
  /**
   * A function to collect trace messages from the TypeScript compiler, for example when `traceResolution` is enabled.
   *
   * @default console.log
   */
  tsTrace?: (str: string) => void;
  /**
<<<<<<< HEAD
   * Enable TypeScript path mapping in the ESM loader, CommonJS loader, or both.
   * Today, the default is 'esm' to map paths in the experimental ESM loader but not
   * CommonJS.  In the next major release, the default will become 'both'.
   *
   * Note: If you use tsconfig-paths, be sure to disable it before enabling ts-node's CommonJS path mapper.
   * tsconfig-paths already maps paths in CommonJS but not ESM, and it may conflict with ts-node's mapper.
   *
   * See: https://www.typescriptlang.org/docs/handbook/module-resolution.html#path-mapping
   */
  experimentalPathMapping?: 'both' | 'esm' | 'cjs' | 'none';
=======
   * Enable native ESM support.
   *
   * For details, see https://typestrong.org/ts-node/docs/imports#native-ecmascript-modules
   */
  esm?: boolean;
  /**
   * Re-order file extensions so that TypeScript imports are preferred.
   *
   * For example, when both `index.js` and `index.ts` exist, enabling this option causes `require('./index')` to resolve to `index.ts` instead of `index.js`
   *
   * @default false
   */
  preferTsExts?: boolean;
>>>>>>> b5aa55d9
}

export type ModuleTypes = Record<string, 'cjs' | 'esm' | 'package'>;

/** @internal */
export interface OptionBasePaths {
  moduleTypes?: string;
  transpiler?: string;
  compiler?: string;
  swc?: string;
}

/**
 * Options for registering a TypeScript compiler instance globally.

 * @category Basic
 */
export interface RegisterOptions extends CreateOptions {
  /**
   * Enable experimental features that re-map imports and require calls to support:
   * `baseUrl`, `paths`, `rootDirs`, `.js` to `.ts` file extension mappings,
   * `outDir` to `rootDir` mappings for composite projects and monorepos.
   *
   * For details, see https://github.com/TypeStrong/ts-node/issues/1514
   */
  experimentalResolverFeatures?: boolean;
}

/**
 * Must be an interface to support `typescript-json-schema`.
 */
export interface TsConfigOptions
  extends Omit<
    RegisterOptions,
    | 'transformers'
    | 'readFile'
    | 'fileExists'
    | 'skipProject'
    | 'project'
    | 'dir'
    | 'cwd'
    | 'projectSearchDir'
    | 'optionBasePaths'
    | 'tsTrace'
  > {}

/**
 * Information retrieved from type info check.
 */
export interface TypeInfo {
  name: string;
  comment: string;
}

/**
 * Default register options, including values specified via environment
 * variables.
 * @internal
 */
export const DEFAULTS: RegisterOptions = {
  cwd: env.TS_NODE_CWD ?? env.TS_NODE_DIR,
  emit: yn(env.TS_NODE_EMIT),
  scope: yn(env.TS_NODE_SCOPE),
  scopeDir: env.TS_NODE_SCOPE_DIR,
  files: yn(env.TS_NODE_FILES),
  pretty: yn(env.TS_NODE_PRETTY),
  compiler: env.TS_NODE_COMPILER,
  compilerOptions: parse(env.TS_NODE_COMPILER_OPTIONS),
  ignore: split(env.TS_NODE_IGNORE),
  project: env.TS_NODE_PROJECT,
  skipProject: yn(env.TS_NODE_SKIP_PROJECT),
  skipIgnore: yn(env.TS_NODE_SKIP_IGNORE),
  preferTsExts: yn(env.TS_NODE_PREFER_TS_EXTS),
  ignoreDiagnostics: split(env.TS_NODE_IGNORE_DIAGNOSTICS),
  transpileOnly: yn(env.TS_NODE_TRANSPILE_ONLY),
  typeCheck: yn(env.TS_NODE_TYPE_CHECK),
  compilerHost: yn(env.TS_NODE_COMPILER_HOST),
  logError: yn(env.TS_NODE_LOG_ERROR),
  experimentalReplAwait: yn(env.TS_NODE_EXPERIMENTAL_REPL_AWAIT) ?? undefined,
  tsTrace: console.log.bind(console),
};

/**
 * TypeScript diagnostics error.
 */
export class TSError extends BaseError {
  name = 'TSError';
  diagnosticText!: string;

  constructor(diagnosticText: string, public diagnosticCodes: number[]) {
    super(`⨯ Unable to compile TypeScript:\n${diagnosticText}`);
    Object.defineProperty(this, 'diagnosticText', {
      configurable: true,
      writable: true,
      value: diagnosticText,
    });
  }

  /**
   * @internal
   */
  [INSPECT_CUSTOM]() {
    return this.diagnosticText;
  }
}

const TS_NODE_SERVICE_BRAND = Symbol('TS_NODE_SERVICE_BRAND');

/**
 * Primary ts-node service, which wraps the TypeScript API and can compile TypeScript to JavaScript
 */
export interface Service {
  /** @internal */
  [TS_NODE_SERVICE_BRAND]: true;
  ts: TSCommon;
  /** @internal */
  compilerPath: string;
  config: _ts.ParsedCommandLine;
  options: RegisterOptions;
  enabled(enabled?: boolean): boolean;
  ignored(fileName: string): boolean;
  compile(code: string, fileName: string, lineOffset?: number): string;
  getTypeInfo(code: string, fileName: string, position: number): TypeInfo;
  /** @internal */
  configFilePath: string | undefined;
  /** @internal */
  moduleTypeClassifier: ModuleTypeClassifier;
  /** @internal */
  readonly shouldReplAwait: boolean;
  /** @internal */
  addDiagnosticFilter(filter: DiagnosticFilter): void;
  /** @internal */
  installSourceMapSupport(): void;
  /** @internal */
  enableExperimentalEsmLoaderInterop(): void;
  /** @internal */
  transpileOnly: boolean;
  /**
   * @internal
   *
   * Map import paths to candidates according to the `paths` compiler
   * option. Returns `null` if the specifier did not match and was not
   * mapped.
   */
  mapPath(specifier: string): string[] | null;
  /** @internal */
  commonjsPathMapping: boolean;
  /** @internal */
  esmPathMapping: boolean;
  /** @internal */
  projectLocalResolveHelper: ProjectLocalResolveHelper;
}

/**
 * Re-export of `Service` interface for backwards-compatibility
 * @deprecated use `Service` instead
 * @see {Service}
 */
export type Register = Service;

/** @internal */
export interface DiagnosticFilter {
  /** if true, filter applies to all files */
  appliesToAllFiles: boolean;
  /** Filter applies onto to these filenames.  Only used if appliesToAllFiles is false */
  filenamesAbsolute: string[];
  /** these diagnostic codes are ignored */
  diagnosticsIgnored: number[];
}

/** @internal */
export function getExtensions(config: _ts.ParsedCommandLine) {
  const tsExtensions = ['.ts'];
  const jsExtensions = [];

  // Enable additional extensions when JSX or `allowJs` is enabled.
  if (config.options.jsx) tsExtensions.push('.tsx');
  if (config.options.allowJs) jsExtensions.push('.js');
  if (config.options.jsx && config.options.allowJs) jsExtensions.push('.jsx');
  return { tsExtensions, jsExtensions };
}

/**
 * Create a new TypeScript compiler instance and register it onto node.js

 * @category Basic
 */
export function register(opts?: RegisterOptions): Service;
/**
 * Register TypeScript compiler instance onto node.js

 * @category Basic
 */
export function register(service: Service): Service;
export function register(
  serviceOrOpts: Service | RegisterOptions | undefined
): Service {
  // Is this a Service or a RegisterOptions?
  let service = serviceOrOpts as Service;
  if (!(serviceOrOpts as Service)?.[TS_NODE_SERVICE_BRAND]) {
    // Not a service; is options
    service = create((serviceOrOpts ?? {}) as RegisterOptions);
  }

  const originalJsHandler = require.extensions['.js'];
  const { tsExtensions, jsExtensions } = getExtensions(service.config);
  const extensions = [...tsExtensions, ...jsExtensions];

  // Expose registered instance globally.
  process[REGISTER_INSTANCE] = service;

  // Register the extensions.
  registerExtensions(
    service.options.preferTsExts,
    extensions,
    service,
    originalJsHandler
  );

  installCommonjsResolveHookIfNecessary(service);

  // Require specified modules before start-up.
  (Module as ModuleConstructorWithInternals)._preloadModules(
    service.options.require
  );

  return service;
}

/**
 * Create TypeScript compiler instance.
 *
 * @category Basic
 */
export function create(rawOptions: CreateOptions = {}): Service {
  const foundConfigResult = findAndReadConfig(rawOptions);
  return createFromPreloadedConfig(foundConfigResult);
}

/** @internal */
export function createFromPreloadedConfig(
  foundConfigResult: ReturnType<typeof findAndReadConfig>
): Service {
  const {
    configFilePath,
    cwd,
    options,
    config,
    compiler,
    projectLocalResolveDir,
    optionBasePaths,
  } = foundConfigResult;

  const projectLocalResolveHelper = createProjectLocalResolveHelper(
    projectLocalResolveDir
  );

  const ts = loadCompiler(compiler);

  // Experimental REPL await is not compatible targets lower than ES2018
  const targetSupportsTla = config.options.target! >= ts.ScriptTarget.ES2018;
  if (options.experimentalReplAwait === true && !targetSupportsTla) {
    throw new Error(
      'Experimental REPL await is not compatible with targets lower than ES2018'
    );
  }
  // Top-level await was added in TS 3.8
  const tsVersionSupportsTla = versionGteLt(ts.version, '3.8.0');
  if (options.experimentalReplAwait === true && !tsVersionSupportsTla) {
    throw new Error(
      'Experimental REPL await is not compatible with TypeScript versions older than 3.8'
    );
  }

  const shouldReplAwait =
    options.experimentalReplAwait !== false &&
    tsVersionSupportsTla &&
    targetSupportsTla;

  // swc implies two other options
  // typeCheck option was implemented specifically to allow overriding tsconfig transpileOnly from the command-line
  // So we should allow using typeCheck to override swc
  if (options.swc && !options.typeCheck) {
    if (options.transpileOnly === false) {
      throw new Error(
        "Cannot enable 'swc' option with 'transpileOnly: false'.  'swc' implies 'transpileOnly'."
      );
    }
    if (options.transpiler) {
      throw new Error(
        "Cannot specify both 'swc' and 'transpiler' options.  'swc' uses the built-in swc transpiler."
      );
    }
  }

  const readFile = options.readFile || ts.sys.readFile;
  const fileExists = options.fileExists || ts.sys.fileExists;
  // typeCheck can override transpileOnly, useful for CLI flag to override config file
  const transpileOnly =
    (options.transpileOnly === true || options.swc === true) &&
    options.typeCheck !== true;
  let transpiler: RegisterOptions['transpiler'] | undefined = undefined;
  let transpilerBasePath: string | undefined = undefined;
  if (options.transpiler) {
    transpiler = options.transpiler;
    transpilerBasePath = optionBasePaths.transpiler;
  } else if (options.swc) {
    transpiler = require.resolve('./transpilers/swc.js');
    transpilerBasePath = optionBasePaths.swc;
  }
  const transformers = options.transformers || undefined;
  const diagnosticFilters: Array<DiagnosticFilter> = [
    {
      appliesToAllFiles: true,
      filenamesAbsolute: [],
      diagnosticsIgnored: [
        6059, // "'rootDir' is expected to contain all source files."
        18002, // "The 'files' list in config file is empty."
        18003, // "No inputs were found in config file."
        ...(options.ignoreDiagnostics || []),
      ].map(Number),
    },
  ];

  const configDiagnosticList = filterDiagnostics(
    config.errors,
    diagnosticFilters
  );
  const outputCache = new Map<
    string,
    {
      content: string;
    }
  >();

  const configFileDirname = configFilePath ? dirname(configFilePath) : null;
  const scopeDir =
    options.scopeDir ?? config.options.rootDir ?? configFileDirname ?? cwd;
  const ignoreBaseDir = configFileDirname ?? cwd;
  const isScoped = options.scope
    ? (fileName: string) => relative(scopeDir, fileName).charAt(0) !== '.'
    : () => true;
  const shouldIgnore = createIgnore(
    ignoreBaseDir,
    options.skipIgnore
      ? []
      : (options.ignore || ['(?:^|/)node_modules/']).map(
          (str) => new RegExp(str)
        )
  );

  const diagnosticHost: _ts.FormatDiagnosticsHost = {
    getNewLine: () => ts.sys.newLine,
    getCurrentDirectory: () => cwd,
    getCanonicalFileName: ts.sys.useCaseSensitiveFileNames
      ? (x) => x
      : (x) => x.toLowerCase(),
  };

  if (options.transpileOnly && typeof transformers === 'function') {
    throw new TypeError(
      'Transformers function is unavailable in "--transpile-only"'
    );
  }
  let createTranspiler:
    | ((compilerOptions: TSCommon.CompilerOptions) => Transpiler)
    | undefined;
  if (transpiler) {
    if (!transpileOnly)
      throw new Error(
        'Custom transpiler can only be used when transpileOnly is enabled.'
      );
    const transpilerName =
      typeof transpiler === 'string' ? transpiler : transpiler[0];
    const transpilerOptions =
      typeof transpiler === 'string' ? {} : transpiler[1] ?? {};
    const transpilerConfigLocalResolveHelper = transpilerBasePath
      ? createProjectLocalResolveHelper(transpilerBasePath)
      : projectLocalResolveHelper;
    const transpilerPath = transpilerConfigLocalResolveHelper(
      transpilerName,
      true
    );
    const transpilerFactory = require(transpilerPath)
      .create as TranspilerFactory;
    createTranspiler = function (compilerOptions) {
      return transpilerFactory({
        service: {
          options,
          config: {
            ...config,
            options: compilerOptions,
          },
          projectLocalResolveHelper,
        },
        transpilerConfigLocalResolveHelper,
        ...transpilerOptions,
      });
    };
  }

  if (
    ![undefined, null, 'both', 'esm', 'cjs', 'none'].includes(
      options.experimentalPathMapping
    )
  ) {
    throw new Error(
      `experimentalPathMapping must be one of: "both", "esm", "cjs", "none"`
    );
  }
  const experimentalPathMapping = options.experimentalPathMapping ?? 'esm';
  const commonjsPathMapping =
    experimentalPathMapping === 'both' || experimentalPathMapping === 'cjs';
  const esmPathMapping =
    experimentalPathMapping === 'both' || experimentalPathMapping === 'esm';

  /**
   * True if require() hooks should interop with experimental ESM loader.
   * Enabled explicitly via a flag since it is a breaking change.
   */
  let experimentalEsmLoader = false;
  function enableExperimentalEsmLoaderInterop() {
    experimentalEsmLoader = true;
  }

  // Install source map support and read from memory cache.
  installSourceMapSupport();
  function installSourceMapSupport() {
    const sourceMapSupport =
      require('@cspotcode/source-map-support') as typeof _sourceMapSupport;
    sourceMapSupport.install({
      environment: 'node',
      retrieveFile(pathOrUrl: string) {
        let path = pathOrUrl;
        // If it's a file URL, convert to local path
        // Note: fileURLToPath does not exist on early node v10
        // I could not find a way to handle non-URLs except to swallow an error
        if (experimentalEsmLoader && path.startsWith('file://')) {
          try {
            path = fileURLToPath(path);
          } catch (e) {
            /* swallow error */
          }
        }
        path = normalizeSlashes(path);
        return outputCache.get(path)?.content || '';
      },
      redirectConflictingLibrary: true,
      onConflictingLibraryRedirect(
        request,
        parent,
        isMain,
        options,
        redirectedRequest
      ) {
        debug(
          `Redirected an attempt to require source-map-support to instead receive @cspotcode/source-map-support.  "${
            (parent as NodeJS.Module).filename
          }" attempted to require or resolve "${request}" and was redirected to "${redirectedRequest}".`
        );
      },
    });
  }

  const shouldHavePrettyErrors =
    options.pretty === undefined ? process.stdout.isTTY : options.pretty;

  const formatDiagnostics = shouldHavePrettyErrors
    ? ts.formatDiagnosticsWithColorAndContext || ts.formatDiagnostics
    : ts.formatDiagnostics;

  function createTSError(diagnostics: ReadonlyArray<_ts.Diagnostic>) {
    const diagnosticText = formatDiagnostics(diagnostics, diagnosticHost);
    const diagnosticCodes = diagnostics.map((x) => x.code);
    return new TSError(diagnosticText, diagnosticCodes);
  }

  function reportTSError(configDiagnosticList: _ts.Diagnostic[]) {
    const error = createTSError(configDiagnosticList);
    if (options.logError) {
      // Print error in red color and continue execution.
      console.error('\x1b[31m%s\x1b[0m', error);
    } else {
      // Throw error and exit the script.
      throw error;
    }
  }

  // Render the configuration errors.
  if (configDiagnosticList.length) reportTSError(configDiagnosticList);

  /**
   * Get the extension for a transpiled file.
   */
  const getExtension =
    config.options.jsx === ts.JsxEmit.Preserve
      ? (path: string) => (/\.[tj]sx$/.test(path) ? '.jsx' : '.js')
      : (_: string) => '.js';

  type GetOutputFunction = (code: string, fileName: string) => SourceOutput;
  /**
   * Create the basic required function using transpile mode.
   */
  let getOutput: GetOutputFunction;
  let getTypeInfo: (
    _code: string,
    _fileName: string,
    _position: number
  ) => TypeInfo;

  const getCanonicalFileName = (
    ts as unknown as TSInternal
  ).createGetCanonicalFileName(ts.sys.useCaseSensitiveFileNames);

  const moduleTypeClassifier = createModuleTypeClassifier({
    basePath: options.optionBasePaths?.moduleTypes,
    patterns: options.moduleTypes,
  });

  // Use full language services when the fast option is disabled.
  if (!transpileOnly) {
    const fileContents = new Map<string, string>();
    const rootFileNames = new Set(config.fileNames);
    const cachedReadFile = cachedLookup(debugFn('readFile', readFile));

    // Use language services by default (TODO: invert next major version).
    if (!options.compilerHost) {
      let projectVersion = 1;
      const fileVersions = new Map(
        Array.from(rootFileNames).map((fileName) => [fileName, 0])
      );

      const getCustomTransformers = () => {
        if (typeof transformers === 'function') {
          const program = service.getProgram();
          return program ? transformers(program) : undefined;
        }

        return transformers;
      };

      // Create the compiler host for type checking.
      const serviceHost: _ts.LanguageServiceHost &
        Required<Pick<_ts.LanguageServiceHost, 'fileExists' | 'readFile'>> = {
        getProjectVersion: () => String(projectVersion),
        getScriptFileNames: () => Array.from(rootFileNames),
        getScriptVersion: (fileName: string) => {
          const version = fileVersions.get(fileName);
          return version ? version.toString() : '';
        },
        getScriptSnapshot(fileName: string) {
          // TODO ordering of this with getScriptVersion?  Should they sync up?
          let contents = fileContents.get(fileName);

          // Read contents into TypeScript memory cache.
          if (contents === undefined) {
            contents = cachedReadFile(fileName);
            if (contents === undefined) return;

            fileVersions.set(fileName, 1);
            fileContents.set(fileName, contents);
            projectVersion++;
          }

          return ts.ScriptSnapshot.fromString(contents);
        },
        readFile: cachedReadFile,
        readDirectory: ts.sys.readDirectory,
        getDirectories: cachedLookup(
          debugFn('getDirectories', ts.sys.getDirectories)
        ),
        fileExists: cachedLookup(debugFn('fileExists', fileExists)),
        directoryExists: cachedLookup(
          debugFn('directoryExists', ts.sys.directoryExists)
        ),
        realpath: ts.sys.realpath
          ? cachedLookup(debugFn('realpath', ts.sys.realpath))
          : undefined,
        getNewLine: () => ts.sys.newLine,
        useCaseSensitiveFileNames: () => ts.sys.useCaseSensitiveFileNames,
        getCurrentDirectory: () => cwd,
        getCompilationSettings: () => config.options,
        getDefaultLibFileName: () => ts.getDefaultLibFilePath(config.options),
        getCustomTransformers: getCustomTransformers,
        trace: options.tsTrace,
      };
      const {
        resolveModuleNames,
        getResolvedModuleWithFailedLookupLocationsFromCache,
        resolveTypeReferenceDirectives,
        isFileKnownToBeInternal,
        markBucketOfFilenameInternal,
      } = createResolverFunctions({
        host: serviceHost,
        getCanonicalFileName,
        ts,
        cwd,
        config,
        projectLocalResolveHelper,
      });
      serviceHost.resolveModuleNames = resolveModuleNames;
      serviceHost.getResolvedModuleWithFailedLookupLocationsFromCache =
        getResolvedModuleWithFailedLookupLocationsFromCache;
      serviceHost.resolveTypeReferenceDirectives =
        resolveTypeReferenceDirectives;

      const registry = ts.createDocumentRegistry(
        ts.sys.useCaseSensitiveFileNames,
        cwd
      );
      const service = ts.createLanguageService(serviceHost, registry);

      const updateMemoryCache = (contents: string, fileName: string) => {
        // Add to `rootFiles` as necessary, either to make TS include a file it has not seen,
        // or to trigger a re-classification of files from external to internal.
        if (
          !rootFileNames.has(fileName) &&
          !isFileKnownToBeInternal(fileName)
        ) {
          markBucketOfFilenameInternal(fileName);
          rootFileNames.add(fileName);
          // Increment project version for every change to rootFileNames.
          projectVersion++;
        }

        const previousVersion = fileVersions.get(fileName) || 0;
        const previousContents = fileContents.get(fileName);
        // Avoid incrementing cache when nothing has changed.
        if (contents !== previousContents) {
          fileVersions.set(fileName, previousVersion + 1);
          fileContents.set(fileName, contents);
          // Increment project version for every file change.
          projectVersion++;
        }
      };

      let previousProgram: _ts.Program | undefined = undefined;

      getOutput = (code: string, fileName: string) => {
        updateMemoryCache(code, fileName);

        const programBefore = service.getProgram();
        if (programBefore !== previousProgram) {
          debug(
            `compiler rebuilt Program instance when getting output for ${fileName}`
          );
        }

        const output = service.getEmitOutput(fileName);

        // Get the relevant diagnostics - this is 3x faster than `getPreEmitDiagnostics`.
        const diagnostics = service
          .getSemanticDiagnostics(fileName)
          .concat(service.getSyntacticDiagnostics(fileName));

        const programAfter = service.getProgram();

        debug(
          'invariant: Is service.getProject() identical before and after getting emit output and diagnostics? (should always be true) ',
          programBefore === programAfter
        );

        previousProgram = programAfter;

        const diagnosticList = filterDiagnostics(
          diagnostics,
          diagnosticFilters
        );
        if (diagnosticList.length) reportTSError(diagnosticList);

        if (output.emitSkipped) {
          return [undefined, undefined, true];
        }

        // Throw an error when requiring `.d.ts` files.
        if (output.outputFiles.length === 0) {
          throw new TypeError(
            `Unable to require file: ${relative(cwd, fileName)}\n` +
              'This is usually the result of a faulty configuration or import. ' +
              'Make sure there is a `.js`, `.json` or other executable extension with ' +
              'loader attached before `ts-node` available.'
          );
        }

        return [output.outputFiles[1].text, output.outputFiles[0].text, false];
      };

      getTypeInfo = (code: string, fileName: string, position: number) => {
        updateMemoryCache(code, fileName);

        const info = service.getQuickInfoAtPosition(fileName, position);
        const name = ts.displayPartsToString(info ? info.displayParts : []);
        const comment = ts.displayPartsToString(info ? info.documentation : []);

        return { name, comment };
      };
    } else {
      const sys: _ts.System & _ts.FormatDiagnosticsHost = {
        ...ts.sys,
        ...diagnosticHost,
        readFile: (fileName: string) => {
          const cacheContents = fileContents.get(fileName);
          if (cacheContents !== undefined) return cacheContents;
          const contents = cachedReadFile(fileName);
          if (contents) fileContents.set(fileName, contents);
          return contents;
        },
        readDirectory: ts.sys.readDirectory,
        getDirectories: cachedLookup(
          debugFn('getDirectories', ts.sys.getDirectories)
        ),
        fileExists: cachedLookup(debugFn('fileExists', fileExists)),
        directoryExists: cachedLookup(
          debugFn('directoryExists', ts.sys.directoryExists)
        ),
        resolvePath: cachedLookup(debugFn('resolvePath', ts.sys.resolvePath)),
        realpath: ts.sys.realpath
          ? cachedLookup(debugFn('realpath', ts.sys.realpath))
          : undefined,
      };

      const host: _ts.CompilerHost = ts.createIncrementalCompilerHost
        ? ts.createIncrementalCompilerHost(config.options, sys)
        : {
            ...sys,
            getSourceFile: (fileName, languageVersion) => {
              const contents = sys.readFile(fileName);
              if (contents === undefined) return;
              return ts.createSourceFile(fileName, contents, languageVersion);
            },
            getDefaultLibLocation: () => normalizeSlashes(dirname(compiler)),
            getDefaultLibFileName: () =>
              normalizeSlashes(
                join(
                  dirname(compiler),
                  ts.getDefaultLibFileName(config.options)
                )
              ),
            useCaseSensitiveFileNames: () => sys.useCaseSensitiveFileNames,
          };
      host.trace = options.tsTrace;
      const {
        resolveModuleNames,
        resolveTypeReferenceDirectives,
        isFileKnownToBeInternal,
        markBucketOfFilenameInternal,
      } = createResolverFunctions({
        host,
        cwd,
        config,
        ts,
        getCanonicalFileName,
        projectLocalResolveHelper,
      });
      host.resolveModuleNames = resolveModuleNames;
      host.resolveTypeReferenceDirectives = resolveTypeReferenceDirectives;

      // Fallback for older TypeScript releases without incremental API.
      let builderProgram = ts.createIncrementalProgram
        ? ts.createIncrementalProgram({
            rootNames: Array.from(rootFileNames),
            options: config.options,
            host,
            configFileParsingDiagnostics: config.errors,
            projectReferences: config.projectReferences,
          })
        : ts.createEmitAndSemanticDiagnosticsBuilderProgram(
            Array.from(rootFileNames),
            config.options,
            host,
            undefined,
            config.errors,
            config.projectReferences
          );

      // Read and cache custom transformers.
      const customTransformers =
        typeof transformers === 'function'
          ? transformers(builderProgram.getProgram())
          : transformers;

      // Set the file contents into cache manually.
      const updateMemoryCache = (contents: string, fileName: string) => {
        const previousContents = fileContents.get(fileName);
        const contentsChanged = previousContents !== contents;
        if (contentsChanged) {
          fileContents.set(fileName, contents);
        }

        // Add to `rootFiles` when discovered by compiler for the first time.
        let addedToRootFileNames = false;
        if (
          !rootFileNames.has(fileName) &&
          !isFileKnownToBeInternal(fileName)
        ) {
          markBucketOfFilenameInternal(fileName);
          rootFileNames.add(fileName);
          addedToRootFileNames = true;
        }

        // Update program when file changes.
        if (addedToRootFileNames || contentsChanged) {
          builderProgram = ts.createEmitAndSemanticDiagnosticsBuilderProgram(
            Array.from(rootFileNames),
            config.options,
            host,
            builderProgram,
            config.errors,
            config.projectReferences
          );
        }
      };

      getOutput = (code: string, fileName: string) => {
        let outText = '';
        let outMap = '';

        updateMemoryCache(code, fileName);

        const sourceFile = builderProgram.getSourceFile(fileName);
        if (!sourceFile)
          throw new TypeError(`Unable to read file: ${fileName}`);

        const program = builderProgram.getProgram();
        const diagnostics = ts.getPreEmitDiagnostics(program, sourceFile);
        const diagnosticList = filterDiagnostics(
          diagnostics,
          diagnosticFilters
        );
        if (diagnosticList.length) reportTSError(diagnosticList);

        const result = builderProgram.emit(
          sourceFile,
          (path, file, writeByteOrderMark) => {
            if (path.endsWith('.map')) {
              outMap = file;
            } else {
              outText = file;
            }

            if (options.emit) sys.writeFile(path, file, writeByteOrderMark);
          },
          undefined,
          undefined,
          customTransformers
        );

        if (result.emitSkipped) {
          return [undefined, undefined, true];
        }

        // Throw an error when requiring files that cannot be compiled.
        if (outText === '') {
          if (program.isSourceFileFromExternalLibrary(sourceFile)) {
            throw new TypeError(
              `Unable to compile file from external library: ${relative(
                cwd,
                fileName
              )}`
            );
          }

          throw new TypeError(
            `Unable to require file: ${relative(cwd, fileName)}\n` +
              'This is usually the result of a faulty configuration or import. ' +
              'Make sure there is a `.js`, `.json` or other executable extension with ' +
              'loader attached before `ts-node` available.'
          );
        }

        return [outText, outMap, false];
      };

      getTypeInfo = (code: string, fileName: string, position: number) => {
        updateMemoryCache(code, fileName);

        const sourceFile = builderProgram.getSourceFile(fileName);
        if (!sourceFile)
          throw new TypeError(`Unable to read file: ${fileName}`);

        const node = getTokenAtPosition(ts, sourceFile, position);
        const checker = builderProgram.getProgram().getTypeChecker();
        const symbol = checker.getSymbolAtLocation(node);

        if (!symbol) return { name: '', comment: '' };

        const type = checker.getTypeOfSymbolAtLocation(symbol, node);
        const signatures = [
          ...type.getConstructSignatures(),
          ...type.getCallSignatures(),
        ];

        return {
          name: signatures.length
            ? signatures.map((x) => checker.signatureToString(x)).join('\n')
            : checker.typeToString(type),
          comment: ts.displayPartsToString(
            symbol ? symbol.getDocumentationComment(checker) : []
          ),
        };
      };

      // Write `.tsbuildinfo` when `--build` is enabled.
      if (options.emit && config.options.incremental) {
        process.on('exit', () => {
          // Emits `.tsbuildinfo` to filesystem.
          (builderProgram.getProgram() as any).emitBuildInfo();
        });
      }
    }
  } else {
    getOutput = createTranspileOnlyGetOutputFunction();

    getTypeInfo = () => {
      throw new TypeError(
        'Type information is unavailable in "--transpile-only"'
      );
    };
  }

  function createTranspileOnlyGetOutputFunction(
    overrideModuleType?: _ts.ModuleKind
  ): GetOutputFunction {
    const compilerOptions = { ...config.options };
    if (overrideModuleType !== undefined)
      compilerOptions.module = overrideModuleType;
    let customTranspiler = createTranspiler?.(compilerOptions);
    return (code: string, fileName: string): SourceOutput => {
      let result: _ts.TranspileOutput;
      if (customTranspiler) {
        result = customTranspiler.transpile(code, {
          fileName,
        });
      } else {
        result = ts.transpileModule(code, {
          fileName,
          compilerOptions,
          reportDiagnostics: true,
          transformers: transformers as _ts.CustomTransformers | undefined,
        });
      }

      const diagnosticList = filterDiagnostics(
        result.diagnostics || [],
        diagnosticFilters
      );
      if (diagnosticList.length) reportTSError(diagnosticList);

      return [result.outputText, result.sourceMapText as string, false];
    };
  }

  // When either is undefined, it means normal `getOutput` should be used
  const getOutputForceCommonJS =
    config.options.module === ts.ModuleKind.CommonJS
      ? undefined
      : createTranspileOnlyGetOutputFunction(ts.ModuleKind.CommonJS);
  // [MUST_UPDATE_FOR_NEW_MODULEKIND]
  const getOutputForceESM =
    config.options.module === ts.ModuleKind.ES2015 ||
    (ts.ModuleKind.ES2020 && config.options.module === ts.ModuleKind.ES2020) ||
    (ts.ModuleKind.ES2022 && config.options.module === ts.ModuleKind.ES2022) ||
    config.options.module === ts.ModuleKind.ESNext
      ? undefined
      : // [MUST_UPDATE_FOR_NEW_MODULEKIND]
        createTranspileOnlyGetOutputFunction(
          ts.ModuleKind.ES2022 || ts.ModuleKind.ES2020 || ts.ModuleKind.ES2015
        );
  const getOutputTranspileOnly = createTranspileOnlyGetOutputFunction();

  // Create a simple TypeScript compiler proxy.
  function compile(code: string, fileName: string, lineOffset = 0) {
    const normalizedFileName = normalizeSlashes(fileName);
    const classification =
      moduleTypeClassifier.classifyModule(normalizedFileName);
    // Must always call normal getOutput to throw typechecking errors
    let [value, sourceMap, emitSkipped] = getOutput(code, normalizedFileName);
    // If module classification contradicts the above, call the relevant transpiler
    if (classification.moduleType === 'cjs' && getOutputForceCommonJS) {
      [value, sourceMap] = getOutputForceCommonJS(code, normalizedFileName);
    } else if (classification.moduleType === 'esm' && getOutputForceESM) {
      [value, sourceMap] = getOutputForceESM(code, normalizedFileName);
    } else if (emitSkipped) {
      [value, sourceMap] = getOutputTranspileOnly(code, normalizedFileName);
    }
    const output = updateOutput(
      value!,
      normalizedFileName,
      sourceMap!,
      getExtension
    );
    outputCache.set(normalizedFileName, { content: output });
    return output;
  }

  let active = true;
  const enabled = (enabled?: boolean) =>
    enabled === undefined ? active : (active = !!enabled);
  const extensions = getExtensions(config);
  const ignored = (fileName: string) => {
    if (!active) return true;
    const ext = extname(fileName);
    if (
      extensions.tsExtensions.includes(ext) ||
      extensions.jsExtensions.includes(ext)
    ) {
      return !isScoped(fileName) || shouldIgnore(fileName);
    }
    return true;
  };

  function addDiagnosticFilter(filter: DiagnosticFilter) {
    diagnosticFilters.push({
      ...filter,
      filenamesAbsolute: filter.filenamesAbsolute.map((f) =>
        normalizeSlashes(f)
      ),
    });
  }

  const mapPath = createPathMapper(config.options);

  return {
    [TS_NODE_SERVICE_BRAND]: true,
    ts,
    compilerPath: compiler,
    config,
    compile,
    getTypeInfo,
    ignored,
    enabled,
    options,
    configFilePath,
    moduleTypeClassifier,
    shouldReplAwait,
    addDiagnosticFilter,
    installSourceMapSupport,
    enableExperimentalEsmLoaderInterop,
    transpileOnly,
    mapPath,
    commonjsPathMapping,
    esmPathMapping,
    projectLocalResolveHelper,
  };
}

/**
 * Check if the filename should be ignored.
 */
function createIgnore(ignoreBaseDir: string, ignore: RegExp[]) {
  return (fileName: string) => {
    const relname = relative(ignoreBaseDir, fileName);
    const path = normalizeSlashes(relname);

    return ignore.some((x) => x.test(path));
  };
}

/**
 * "Refreshes" an extension on `require.extensions`.
 *
 * @param {string} ext
 */
function reorderRequireExtension(ext: string) {
  const old = require.extensions[ext];
  delete require.extensions[ext];
  require.extensions[ext] = old;
}

/**
 * Register the extensions to support when importing files.
 */
function registerExtensions(
  preferTsExts: boolean | null | undefined,
  extensions: string[],
  service: Service,
  originalJsHandler: (m: NodeModule, filename: string) => any
) {
  // Register new extensions.
  for (const ext of extensions) {
    registerExtension(ext, service, originalJsHandler);
  }

  if (preferTsExts) {
    const preferredExtensions = new Set([
      ...extensions,
      ...Object.keys(require.extensions),
    ]);

    for (const ext of preferredExtensions) reorderRequireExtension(ext);
  }
}

/**
 * Register the extension for node.
 */
function registerExtension(
  ext: string,
  service: Service,
  originalHandler: (m: NodeModule, filename: string) => any
) {
  const old = require.extensions[ext] || originalHandler;

  require.extensions[ext] = function (m: any, filename) {
    if (service.ignored(filename)) return old(m, filename);

    assertScriptCanLoadAsCJS(service, m, filename);

    const _compile = m._compile;

    m._compile = function (code: string, fileName: string) {
      debug('module._compile', fileName);

      const result = service.compile(code, fileName);
      return _compile.call(this, result, fileName);
    };

    return old(m, filename);
  };
}

/**
 * Internal source output.
 */
type SourceOutput = [string, string, false] | [undefined, undefined, true];

/**
 * Update the output remapping the source map.
 */
function updateOutput(
  outputText: string,
  fileName: string,
  sourceMap: string,
  getExtension: (fileName: string) => string
) {
  const base64Map = Buffer.from(
    updateSourceMap(sourceMap, fileName),
    'utf8'
  ).toString('base64');
  const sourceMapContent = `//# sourceMappingURL=data:application/json;charset=utf-8;base64,${base64Map}`;
  // Expected form: `//# sourceMappingURL=foo bar.js.map` or `//# sourceMappingURL=foo%20bar.js.map` for input file "foo bar.tsx"
  // Percent-encoding behavior added in TS 4.1.1: https://github.com/microsoft/TypeScript/issues/40951
  const prefix = '//# sourceMappingURL=';
  const prefixLength = prefix.length;
  const baseName = /*foo.tsx*/ basename(fileName);
  const extName = /*.tsx*/ extname(fileName);
  const extension = /*.js*/ getExtension(fileName);
  const sourcemapFilename =
    baseName.slice(0, -extName.length) + extension + '.map';
  const sourceMapLengthWithoutPercentEncoding =
    prefixLength + sourcemapFilename.length;
  /*
   * Only rewrite if existing directive exists at the location we expect, to support:
   *   a) compilers that do not append a sourcemap directive
   *   b) situations where we did the math wrong
   *     Not ideal, but appending our sourcemap *after* a pre-existing sourcemap still overrides, so the end-user is happy.
   */
  if (
    outputText.substr(-sourceMapLengthWithoutPercentEncoding, prefixLength) ===
    prefix
  ) {
    return (
      outputText.slice(0, -sourceMapLengthWithoutPercentEncoding) +
      sourceMapContent
    );
  }
  // If anyone asks why we're not using URL, the URL equivalent is: `u = new URL('http://d'); u.pathname = "/" + sourcemapFilename; return u.pathname.slice(1);
  const sourceMapLengthWithPercentEncoding =
    prefixLength + encodeURI(sourcemapFilename).length;
  if (
    outputText.substr(-sourceMapLengthWithPercentEncoding, prefixLength) ===
    prefix
  ) {
    return (
      outputText.slice(0, -sourceMapLengthWithPercentEncoding) +
      sourceMapContent
    );
  }

  return `${outputText}\n${sourceMapContent}`;
}

/**
 * Update the source map contents for improved output.
 */
function updateSourceMap(sourceMapText: string, fileName: string) {
  const sourceMap = JSON.parse(sourceMapText);
  sourceMap.file = fileName;
  sourceMap.sources = [fileName];
  delete sourceMap.sourceRoot;
  return JSON.stringify(sourceMap);
}

/**
 * Filter diagnostics.
 */
function filterDiagnostics(
  diagnostics: readonly _ts.Diagnostic[],
  filters: DiagnosticFilter[]
) {
  return diagnostics.filter((d) =>
    filters.every(
      (f) =>
        (!f.appliesToAllFiles &&
          f.filenamesAbsolute.indexOf(d.file?.fileName!) === -1) ||
        f.diagnosticsIgnored.indexOf(d.code) === -1
    )
  );
}

/**
 * Get token at file position.
 *
 * Reference: https://github.com/microsoft/TypeScript/blob/fcd9334f57d85b73dd66ad2d21c02e84822f4841/src/services/utilities.ts#L705-L731
 */
function getTokenAtPosition(
  ts: TSCommon,
  sourceFile: _ts.SourceFile,
  position: number
): _ts.Node {
  let current: _ts.Node = sourceFile;

  outer: while (true) {
    for (const child of current.getChildren(sourceFile)) {
      const start = child.getFullStart();
      if (start > position) break;

      const end = child.getEnd();
      if (position <= end) {
        current = child;
        continue outer;
      }
    }

    return current;
  }
}

/**
 * Create an implementation of node's ESM loader hooks.
 *
 * This may be useful if you
 * want to wrap or compose the loader hooks to add additional functionality or
 * combine with another loader.
 *
 * Node changed the hooks API, so there are two possible APIs.  This function
 * detects your node version and returns the appropriate API.
 *
 * @category ESM Loader
 */
export const createEsmHooks: typeof createEsmHooksFn = (
  tsNodeService: Service
) => (require('./esm') as typeof import('./esm')).createEsmHooks(tsNodeService);<|MERGE_RESOLUTION|>--- conflicted
+++ resolved
@@ -370,7 +370,6 @@
    */
   tsTrace?: (str: string) => void;
   /**
-<<<<<<< HEAD
    * Enable TypeScript path mapping in the ESM loader, CommonJS loader, or both.
    * Today, the default is 'esm' to map paths in the experimental ESM loader but not
    * CommonJS.  In the next major release, the default will become 'both'.
@@ -381,7 +380,7 @@
    * See: https://www.typescriptlang.org/docs/handbook/module-resolution.html#path-mapping
    */
   experimentalPathMapping?: 'both' | 'esm' | 'cjs' | 'none';
-=======
+  /**
    * Enable native ESM support.
    *
    * For details, see https://typestrong.org/ts-node/docs/imports#native-ecmascript-modules
@@ -395,7 +394,6 @@
    * @default false
    */
   preferTsExts?: boolean;
->>>>>>> b5aa55d9
 }
 
 export type ModuleTypes = Record<string, 'cjs' | 'esm' | 'package'>;
