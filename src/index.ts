--- conflicted
+++ resolved
@@ -518,13 +518,11 @@
   /** @internal */
   enableExperimentalEsmLoaderInterop(): void;
   /** @internal */
-<<<<<<< HEAD
-  extensions: Extensions;
-=======
   transpileOnly: boolean;
   /** @internal */
   projectLocalResolveHelper: ProjectLocalResolveHelper;
->>>>>>> b5aa55d9
+  /** @internal */
+  extensions: Extensions;
 }
 
 /**
@@ -1405,12 +1403,9 @@
     addDiagnosticFilter,
     installSourceMapSupport,
     enableExperimentalEsmLoaderInterop,
-<<<<<<< HEAD
-    extensions,
-=======
     transpileOnly,
     projectLocalResolveHelper,
->>>>>>> b5aa55d9
+    extensions,
   };
 }
 
