--- conflicted
+++ resolved
@@ -25,15 +25,11 @@
 } from './module-type-classifier';
 import { createResolverFunctions } from './resolver-functions';
 import type { createEsmHooks as createEsmHooksFn } from './esm';
-<<<<<<< HEAD
 import { createPathMapper } from './path-mapping';
-import { installCommonjsResolveHook } from './cjs-resolve-filename-hook';
-=======
 import {
   installCommonjsResolveHookIfNecessary,
   ModuleConstructorWithInternals,
 } from './cjs-resolve-filename-hook';
->>>>>>> 4b979f83
 
 export { TSCommon };
 export {
@@ -587,11 +583,7 @@
     originalJsHandler
   );
 
-<<<<<<< HEAD
-  installCommonjsResolveHook(service);
-=======
   installCommonjsResolveHookIfNecessary(service);
->>>>>>> 4b979f83
 
   // Require specified modules before start-up.
   (Module as ModuleConstructorWithInternals)._preloadModules(
