--- conflicted
+++ resolved
@@ -1524,9 +1524,8 @@
     });
   }
 
-<<<<<<< HEAD
   const mapPath = createPathMapper(config.options);
-=======
+
   const getNodeEsmResolver = once(() =>
     (
       require('../dist-raw/node-internal-modules-esm-resolve') as typeof _nodeInternalModulesEsmResolve
@@ -1554,7 +1553,6 @@
       nodeEsmResolver: getNodeEsmResolver(),
     })
   );
->>>>>>> ff78b64c
 
   return {
     [TS_NODE_SERVICE_BRAND]: true,
