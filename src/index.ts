import { relative, basename, extname, resolve, dirname, join } from 'path'
import sourceMapSupport = require('source-map-support')
import * as ynModule from 'yn'
import { BaseError } from 'make-error'
import * as util from 'util'
import * as _ts from 'typescript'

/**
 * Does this version of node obey the package.json "type" field
 * and throw ERR_REQUIRE_ESM when attempting to require() an ESM modules.
 */
const engineSupportsPackageTypeField = parseInt(process.versions.node.split('.')[0], 10) >= 12

// Loaded conditionally so we don't need to support older node versions
let assertScriptCanLoadAsCJSImpl: ((filename: string) => void) | undefined

/**
 * Assert that script can be loaded as CommonJS when we attempt to require it.
 * If it should be loaded as ESM, throw ERR_REQUIRE_ESM like node does.
 */
function assertScriptCanLoadAsCJS (filename: string) {
  if (!engineSupportsPackageTypeField) return
  if (!assertScriptCanLoadAsCJSImpl) assertScriptCanLoadAsCJSImpl = require('../dist-raw/node-cjs-loader-utils').assertScriptCanLoadAsCJSImpl
  assertScriptCanLoadAsCJSImpl!(filename)
}

/**
 * Registered `ts-node` instance information.
 */
export const REGISTER_INSTANCE = Symbol.for('ts-node.register.instance')

/**
 * Expose `REGISTER_INSTANCE` information on node.js `process`.
 */
declare global {
  namespace NodeJS {
    interface Process {
      [REGISTER_INSTANCE]?: Register
    }
  }
}

/**
 * @internal
 */
export const INSPECT_CUSTOM = util.inspect.custom || 'inspect'

/**
 * Wrapper around yn module that returns `undefined` instead of `null`.
 * This is implemented by yn v4, but we're staying on v3 to avoid v4's node 10 requirement.
 */
function yn (value: string | undefined) {
  return ynModule(value) ?? undefined
}

/**
 * Debugging `ts-node`.
 */
const shouldDebug = yn(process.env.TS_NODE_DEBUG)
/** @internal */
export const debug = shouldDebug ?
  (...args: any) => console.log(`[ts-node ${new Date().toISOString()}]`, ...args)
  : () => undefined
const debugFn = shouldDebug ?
  <T, U>(key: string, fn: (arg: T) => U) => {
    let i = 0
    return (x: T) => {
      debug(key, x, ++i)
      return fn(x)
    }
  } :
  <T, U>(_: string, fn: (arg: T) => U) => fn

/**
 * Common TypeScript interfaces between versions.
 */
export interface TSCommon {
  version: typeof _ts.version
  sys: typeof _ts.sys
  ScriptSnapshot: typeof _ts.ScriptSnapshot
  displayPartsToString: typeof _ts.displayPartsToString
  createLanguageService: typeof _ts.createLanguageService
  getDefaultLibFilePath: typeof _ts.getDefaultLibFilePath
  getPreEmitDiagnostics: typeof _ts.getPreEmitDiagnostics
  flattenDiagnosticMessageText: typeof _ts.flattenDiagnosticMessageText
  transpileModule: typeof _ts.transpileModule
  ModuleKind: typeof _ts.ModuleKind
  ScriptTarget: typeof _ts.ScriptTarget
  findConfigFile: typeof _ts.findConfigFile
  readConfigFile: typeof _ts.readConfigFile
  parseJsonConfigFileContent: typeof _ts.parseJsonConfigFileContent
  formatDiagnostics: typeof _ts.formatDiagnostics
  formatDiagnosticsWithColorAndContext: typeof _ts.formatDiagnosticsWithColorAndContext
}

/**
 * Export the current version.
 */
export const VERSION = require('../package.json').version

/**
 * Options for creating a new TypeScript compiler instance.
 */
export interface CreateOptions {
  /**
   * Specify working directory for config resolution.
   *
   * @default process.cwd()
   */
  dir?: string
  /**
   * Emit output files into `.ts-node` directory.
   *
   * @default false
   */
  emit?: boolean
  /**
   * Scope compiler to files within `cwd`.
   *
   * @default false
   */
  scope?: boolean
  /**
   * Use pretty diagnostic formatter.
   *
   * @default false
   */
  pretty?: boolean
  /**
   * Use TypeScript's faster `transpileModule`.
   *
   * @default false
   */
  transpileOnly?: boolean
  /**
   * **DEPRECATED** Specify type-check is enabled (e.g. `transpileOnly == false`).
   *
   * @default true
   */
  typeCheck?: boolean
  /**
   * Use TypeScript's compiler host API.
   *
   * @default false
   */
  compilerHost?: boolean
  /**
   * Logs TypeScript errors to stderr instead of throwing exceptions.
   *
   * @default false
   */
  logError?: boolean
  /**
   * Load files from `tsconfig.json` on startup.
   *
   * @default false
   */
  files?: boolean
  /**
   * Specify a custom TypeScript compiler.
   *
   * @default "typescript"
   */
  compiler?: string
  /**
   * Override the path patterns to skip compilation.
   *
   * @default /node_modules/
   * @docsDefault "/node_modules/"
   */
  ignore?: string[]
  /**
   * Path to TypeScript JSON project file.
   */
  project?: string
  /**
   * Skip project config resolution and loading.
   *
   * @default false
   */
  skipProject?: boolean
  /**
   * Skip ignore check.
   *
   * @default false
   */
  skipIgnore?: boolean
  /**
   * JSON object to merge with compiler options.
   *
   * @allOf [{"$ref": "https://schemastore.azurewebsites.net/schemas/json/tsconfig.json#definitions/compilerOptionsDefinition/properties/compilerOptions"}]
   */
  compilerOptions?: object
  /**
   * Ignore TypeScript warnings by diagnostic code.
   */
  ignoreDiagnostics?: Array<number | string>
  readFile?: (path: string) => string | undefined
  fileExists?: (path: string) => boolean
  transformers?: _ts.CustomTransformers | ((p: _ts.Program) => _ts.CustomTransformers)
  /**
   * True if require() hooks should interop with experimental ESM loader.
   * Enabled explicitly via a flag since it is a breaking change.
   * @internal
   */
  experimentalEsmLoader?: boolean
}

/**
 * Options for registering a TypeScript compiler instance globally.
 */
export interface RegisterOptions extends CreateOptions {
  /**
   * Re-order file extensions so that TypeScript imports are preferred.
   *
   * @default false
   */
  preferTsExts?: boolean
}

/**
 * Must be an interface to support `typescript-json-schema`.
 */
export interface TsConfigOptions extends Omit<RegisterOptions,
  | 'transformers'
  | 'readFile'
  | 'fileExists'
  | 'skipProject'
  | 'project'
  | 'dir'
<<<<<<< HEAD
> {
  requires?: Array<string>
}
=======
  > { }
>>>>>>> 866bce6a

/**
 * Like `Object.assign`, but ignores `undefined` properties.
 */
function assign<T extends object> (initialValue: T, ...sources: Array<T>): T {
  for (const source of sources) {
    for (const key of Object.keys(source)) {
      const value = (source as any)[key]
      if (value !== undefined) (initialValue as any)[key] = value
    }
  }
  return initialValue
}

/**
 * Information retrieved from type info check.
 */
export interface TypeInfo {
  name: string
  comment: string
}

/**
 * Default register options, including values specified via environment
 * variables.
 */
export const DEFAULTS: RegisterOptions = {
  dir: process.env.TS_NODE_DIR,
  emit: yn(process.env.TS_NODE_EMIT),
  scope: yn(process.env.TS_NODE_SCOPE),
  files: yn(process.env.TS_NODE_FILES),
  pretty: yn(process.env.TS_NODE_PRETTY),
  compiler: process.env.TS_NODE_COMPILER,
  compilerOptions: parse(process.env.TS_NODE_COMPILER_OPTIONS),
  ignore: split(process.env.TS_NODE_IGNORE),
  project: process.env.TS_NODE_PROJECT,
  skipProject: yn(process.env.TS_NODE_SKIP_PROJECT),
  skipIgnore: yn(process.env.TS_NODE_SKIP_IGNORE),
  preferTsExts: yn(process.env.TS_NODE_PREFER_TS_EXTS),
  ignoreDiagnostics: split(process.env.TS_NODE_IGNORE_DIAGNOSTICS),
  transpileOnly: yn(process.env.TS_NODE_TRANSPILE_ONLY),
  typeCheck: yn(process.env.TS_NODE_TYPE_CHECK),
  compilerHost: yn(process.env.TS_NODE_COMPILER_HOST),
  logError: yn(process.env.TS_NODE_LOG_ERROR),
  experimentalEsmLoader: false
}

/**
 * Default TypeScript compiler options required by `ts-node`.
 */
const TS_NODE_COMPILER_OPTIONS = {
  sourceMap: true,
  inlineSourceMap: false,
  inlineSources: true,
  declaration: false,
  noEmit: false,
  outDir: '.ts-node'
}

/**
 * Split a string array of values.
 */
export function split (value: string | undefined) {
  return typeof value === 'string' ? value.split(/ *, */g) : undefined
}

/**
 * Parse a string as JSON.
 */
export function parse (value: string | undefined): object | undefined {
  return typeof value === 'string' ? JSON.parse(value) : undefined
}

/**
 * Replace backslashes with forward slashes.
 */
export function normalizeSlashes (value: string): string {
  return value.replace(/\\/g, '/')
}

/**
 * TypeScript diagnostics error.
 */
export class TSError extends BaseError {
  name = 'TSError'

  constructor (public diagnosticText: string, public diagnosticCodes: number[]) {
    super(`⨯ Unable to compile TypeScript:\n${diagnosticText}`)
  }

  /**
   * @internal
   */
  [INSPECT_CUSTOM] () {
    return this.diagnosticText
  }
}

/**
 * Return type for registering `ts-node`.
 */
export interface Register {
  ts: TSCommon
  config: _ts.ParsedCommandLine
  options: RegisterOptions
  enabled (enabled?: boolean): boolean
  ignored (fileName: string): boolean
  compile (code: string, fileName: string, lineOffset?: number): string
  getTypeInfo (code: string, fileName: string, position: number): TypeInfo
}

/**
 * Cached fs operation wrapper.
 */
function cachedLookup<T> (fn: (arg: string) => T): (arg: string) => T {
  const cache = new Map<string, T>()

  return (arg: string): T => {
    if (!cache.has(arg)) {
      cache.set(arg, fn(arg))
    }

    return cache.get(arg)!
  }
}

/** @internal */
export function getExtensions (config: _ts.ParsedCommandLine) {
  const tsExtensions = ['.ts']
  const jsExtensions = []

  // Enable additional extensions when JSX or `allowJs` is enabled.
  if (config.options.jsx) tsExtensions.push('.tsx')
  if (config.options.allowJs) jsExtensions.push('.js')
  if (config.options.jsx && config.options.allowJs) jsExtensions.push('.jsx')
  return { tsExtensions, jsExtensions }
}

/**
 * Register TypeScript compiler instance onto node.js
 */
export function register (opts: RegisterOptions = {}): Register {
  const originalJsHandler = require.extensions['.js'] // tslint:disable-line
  const service = create(opts)
  const { tsExtensions, jsExtensions } = getExtensions(service.config)
  const extensions = [...tsExtensions, ...jsExtensions]

  // Expose registered instance globally.
  process[REGISTER_INSTANCE] = service

  // Register the extensions.
  registerExtensions(service.options.preferTsExts, extensions, service, originalJsHandler)

  return service
}

/**
 * Create TypeScript compiler instance.
 */
export function create (rawOptions: CreateOptions = {}): Register {
  const dir = rawOptions.dir ?? DEFAULTS.dir
  const compilerName = rawOptions.compiler ?? DEFAULTS.compiler
  const cwd = dir ? resolve(dir) : process.cwd()

  /**
   * Load the typescript compiler. It is required to load the tsconfig but might
   * be changed by the tsconfig, so we sometimes have to do this twice.
   */
  function loadCompiler (name: string | undefined) {
    const compiler = require.resolve(name || 'typescript', { paths: [cwd, __dirname] })
    const ts: typeof _ts = require(compiler)
    return { compiler, ts }
  }

  // Compute minimum options to read the config file.
  let { compiler, ts } = loadCompiler(compilerName)

  // Read config file and merge new options between env and CLI options.
  const { config, options: tsconfigOptions } = readConfig(cwd, ts, rawOptions)
  const options = assign<CreateOptions>({}, DEFAULTS, tsconfigOptions || {}, rawOptions)

  // If `compiler` option changed based on tsconfig, re-load the compiler.
  if (options.compiler !== compilerName) {
    ({ compiler, ts } = loadCompiler(options.compiler))
  }

  const readFile = options.readFile || ts.sys.readFile
  const fileExists = options.fileExists || ts.sys.fileExists
  const transpileOnly = options.transpileOnly === true || options.typeCheck === false
  const transformers = options.transformers || undefined
  const ignoreDiagnostics = [
    6059, // "'rootDir' is expected to contain all source files."
    18002, // "The 'files' list in config file is empty."
    18003, // "No inputs were found in config file."
    ...(options.ignoreDiagnostics || [])
  ].map(Number)

  const configDiagnosticList = filterDiagnostics(config.errors, ignoreDiagnostics)
  const outputCache = new Map<string, {
    content: string
  }>()

  const isScoped = options.scope ? (relname: string) => relname.charAt(0) !== '.' : () => true
  const shouldIgnore = createIgnore(options.skipIgnore ? [] : (
    options.ignore || ['(?:^|/)node_modules/']
  ).map(str => new RegExp(str)))

  const diagnosticHost: _ts.FormatDiagnosticsHost = {
    getNewLine: () => ts.sys.newLine,
    getCurrentDirectory: () => cwd,
    getCanonicalFileName: ts.sys.useCaseSensitiveFileNames ? x => x : x => x.toLowerCase()
  }

  // Install source map support and read from memory cache.
  sourceMapSupport.install({
    environment: 'node',
    retrieveFile (path: string) {
      return outputCache.get(normalizeSlashes(path))?.content || ''
    }
  })

  const formatDiagnostics = process.stdout.isTTY || options.pretty
    ? (ts.formatDiagnosticsWithColorAndContext || ts.formatDiagnostics)
    : ts.formatDiagnostics

  function createTSError (diagnostics: ReadonlyArray<_ts.Diagnostic>) {
    const diagnosticText = formatDiagnostics(diagnostics, diagnosticHost)
    const diagnosticCodes = diagnostics.map(x => x.code)
    return new TSError(diagnosticText, diagnosticCodes)
  }

  function reportTSError (configDiagnosticList: _ts.Diagnostic[]) {
    const error = createTSError(configDiagnosticList)
    if (options.logError) {
      // Print error in red color and continue execution.
      console.error('\x1b[31m%s\x1b[0m', error)
    } else {
      // Throw error and exit the script.
      throw error
    }
  }

  // Render the configuration errors.
  if (configDiagnosticList.length) reportTSError(configDiagnosticList)

  /**
   * Get the extension for a transpiled file.
   */
  const getExtension = config.options.jsx === ts.JsxEmit.Preserve ?
    ((path: string) => /\.[tj]sx$/.test(path) ? '.jsx' : '.js') :
    ((_: string) => '.js')

  /**
   * Create the basic required function using transpile mode.
   */
  let getOutput: (code: string, fileName: string) => SourceOutput
  let getTypeInfo: (_code: string, _fileName: string, _position: number) => TypeInfo

  // Use full language services when the fast option is disabled.
  if (!transpileOnly) {
    const fileContents = new Map<string, string>()
    const rootFileNames = new Set(config.fileNames)
    const cachedReadFile = cachedLookup(debugFn('readFile', readFile))

    // Use language services by default (TODO: invert next major version).
    if (!options.compilerHost) {
      let projectVersion = 1
      const fileVersions = new Map(Array.from(rootFileNames).map(fileName => [fileName, 0]))

      const getCustomTransformers = () => {
        if (typeof transformers === 'function') {
          const program = service.getProgram()
          return program ? transformers(program) : undefined
        }

        return transformers
      }

      // Create the compiler host for type checking.
      const serviceHost: _ts.LanguageServiceHost = {
        getProjectVersion: () => String(projectVersion),
        getScriptFileNames: () => Array.from(rootFileNames),
        getScriptVersion: (fileName: string) => {
          const version = fileVersions.get(fileName)
          return version ? version.toString() : ''
        },
        getScriptSnapshot (fileName: string) {
          let contents = fileContents.get(fileName)

          // Read contents into TypeScript memory cache.
          if (contents === undefined) {
            contents = cachedReadFile(fileName)
            if (contents === undefined) return

            fileVersions.set(fileName, 1)
            fileContents.set(fileName, contents)
            projectVersion++
          }

          return ts.ScriptSnapshot.fromString(contents)
        },
        readFile: cachedReadFile,
        readDirectory: ts.sys.readDirectory,
        getDirectories: cachedLookup(debugFn('getDirectories', ts.sys.getDirectories)),
        fileExists: cachedLookup(debugFn('fileExists', fileExists)),
        directoryExists: cachedLookup(debugFn('directoryExists', ts.sys.directoryExists)),
        getNewLine: () => ts.sys.newLine,
        useCaseSensitiveFileNames: () => ts.sys.useCaseSensitiveFileNames,
        getCurrentDirectory: () => cwd,
        getCompilationSettings: () => config.options,
        getDefaultLibFileName: () => ts.getDefaultLibFilePath(config.options),
        getCustomTransformers: getCustomTransformers
      }

      const registry = ts.createDocumentRegistry(ts.sys.useCaseSensitiveFileNames, cwd)
      const service = ts.createLanguageService(serviceHost, registry)

      const updateMemoryCache = (contents: string, fileName: string) => {
        // Add to `rootFiles` if not already there
        // This is necessary to force TS to emit output
        if (!rootFileNames.has(fileName)) {
          rootFileNames.add(fileName)
          // Increment project version for every change to rootFileNames.
          projectVersion++
        }

        const previousVersion = fileVersions.get(fileName) || 0
        const previousContents = fileContents.get(fileName)
        // Avoid incrementing cache when nothing has changed.
        if (contents !== previousContents) {
          fileVersions.set(fileName, previousVersion + 1)
          fileContents.set(fileName, contents)
          // Increment project version for every file change.
          projectVersion++
        }
      }

      let previousProgram: _ts.Program | undefined = undefined

      getOutput = (code: string, fileName: string) => {
        updateMemoryCache(code, fileName)

        const programBefore = service.getProgram()
        if (programBefore !== previousProgram) {
          debug(`compiler rebuilt Program instance when getting output for ${fileName}`)
        }

        const output = service.getEmitOutput(fileName)

        // Get the relevant diagnostics - this is 3x faster than `getPreEmitDiagnostics`.
        const diagnostics = service.getSemanticDiagnostics(fileName)
          .concat(service.getSyntacticDiagnostics(fileName))

        const programAfter = service.getProgram()

        debug(
          'invariant: Is service.getProject() identical before and after getting emit output and diagnostics? (should always be true) ',
          programBefore === programAfter
        )

        previousProgram = programAfter

        const diagnosticList = filterDiagnostics(diagnostics, ignoreDiagnostics)
        if (diagnosticList.length) reportTSError(diagnosticList)

        if (output.emitSkipped) {
          throw new TypeError(`${relative(cwd, fileName)}: Emit skipped`)
        }

        // Throw an error when requiring `.d.ts` files.
        if (output.outputFiles.length === 0) {
          throw new TypeError(
            `Unable to require file: ${relative(cwd, fileName)}\n` +
            'This is usually the result of a faulty configuration or import. ' +
            'Make sure there is a `.js`, `.json` or other executable extension with ' +
            'loader attached before `ts-node` available.'
          )
        }

        return [output.outputFiles[1].text, output.outputFiles[0].text]
      }

      getTypeInfo = (code: string, fileName: string, position: number) => {
        updateMemoryCache(code, fileName)

        const info = service.getQuickInfoAtPosition(fileName, position)
        const name = ts.displayPartsToString(info ? info.displayParts : [])
        const comment = ts.displayPartsToString(info ? info.documentation : [])

        return { name, comment }
      }
    } else {
      const sys = {
        ...ts.sys,
        ...diagnosticHost,
        readFile: (fileName: string) => {
          const cacheContents = fileContents.get(fileName)
          if (cacheContents !== undefined) return cacheContents
          return cachedReadFile(fileName)
        },
        readDirectory: ts.sys.readDirectory,
        getDirectories: cachedLookup(debugFn('getDirectories', ts.sys.getDirectories)),
        fileExists: cachedLookup(debugFn('fileExists', fileExists)),
        directoryExists: cachedLookup(debugFn('directoryExists', ts.sys.directoryExists)),
        resolvePath: cachedLookup(debugFn('resolvePath', ts.sys.resolvePath)),
        realpath: ts.sys.realpath ? cachedLookup(debugFn('realpath', ts.sys.realpath)) : undefined
      }

      const host: _ts.CompilerHost = ts.createIncrementalCompilerHost
        ? ts.createIncrementalCompilerHost(config.options, sys)
        : {
          ...sys,
          getSourceFile: (fileName, languageVersion) => {
            const contents = sys.readFile(fileName)
            if (contents === undefined) return
            return ts.createSourceFile(fileName, contents, languageVersion)
          },
          getDefaultLibLocation: () => normalizeSlashes(dirname(compiler)),
          getDefaultLibFileName: () => normalizeSlashes(join(dirname(compiler), ts.getDefaultLibFileName(config.options))),
          useCaseSensitiveFileNames: () => sys.useCaseSensitiveFileNames
        }

      // Fallback for older TypeScript releases without incremental API.
      let builderProgram = ts.createIncrementalProgram
        ? ts.createIncrementalProgram({
          rootNames: Array.from(rootFileNames),
          options: config.options,
          host: host,
          configFileParsingDiagnostics: config.errors,
          projectReferences: config.projectReferences
        })
        : ts.createEmitAndSemanticDiagnosticsBuilderProgram(
          Array.from(rootFileNames),
          config.options,
          host,
          undefined,
          config.errors,
          config.projectReferences
        )

      // Read and cache custom transformers.
      const customTransformers = typeof transformers === 'function'
        ? transformers(builderProgram.getProgram())
        : transformers

      // Set the file contents into cache manually.
      const updateMemoryCache = (contents: string, fileName: string) => {
        const sourceFile = builderProgram.getSourceFile(fileName)

        fileContents.set(fileName, contents)

        // Add to `rootFiles` when discovered by compiler for the first time.
        if (sourceFile === undefined) {
          rootFileNames.add(fileName)
        }

        // Update program when file changes.
        if (sourceFile === undefined || sourceFile.text !== contents) {
          builderProgram = ts.createEmitAndSemanticDiagnosticsBuilderProgram(
            Array.from(rootFileNames),
            config.options,
            host,
            builderProgram,
            config.errors,
            config.projectReferences
          )
        }
      }

      getOutput = (code: string, fileName: string) => {
        const output: [string, string] = ['', '']

        updateMemoryCache(code, fileName)

        const sourceFile = builderProgram.getSourceFile(fileName)
        if (!sourceFile) throw new TypeError(`Unable to read file: ${fileName}`)

        const program = builderProgram.getProgram()
        const diagnostics = ts.getPreEmitDiagnostics(program, sourceFile)
        const diagnosticList = filterDiagnostics(diagnostics, ignoreDiagnostics)
        if (diagnosticList.length) reportTSError(diagnosticList)

        const result = builderProgram.emit(sourceFile, (path, file, writeByteOrderMark) => {
          if (path.endsWith('.map')) {
            output[1] = file
          } else {
            output[0] = file
          }

          if (options.emit) sys.writeFile(path, file, writeByteOrderMark)
        }, undefined, undefined, customTransformers)

        if (result.emitSkipped) {
          throw new TypeError(`${relative(cwd, fileName)}: Emit skipped`)
        }

        // Throw an error when requiring files that cannot be compiled.
        if (output[0] === '') {
          if (program.isSourceFileFromExternalLibrary(sourceFile)) {
            throw new TypeError(`Unable to compile file from external library: ${relative(cwd, fileName)}`)
          }

          throw new TypeError(
            `Unable to require file: ${relative(cwd, fileName)}\n` +
            'This is usually the result of a faulty configuration or import. ' +
            'Make sure there is a `.js`, `.json` or other executable extension with ' +
            'loader attached before `ts-node` available.'
          )
        }

        return output
      }

      getTypeInfo = (code: string, fileName: string, position: number) => {
        updateMemoryCache(code, fileName)

        const sourceFile = builderProgram.getSourceFile(fileName)
        if (!sourceFile) throw new TypeError(`Unable to read file: ${fileName}`)

        const node = getTokenAtPosition(ts, sourceFile, position)
        const checker = builderProgram.getProgram().getTypeChecker()
        const symbol = checker.getSymbolAtLocation(node)

        if (!symbol) return { name: '', comment: '' }

        const type = checker.getTypeOfSymbolAtLocation(symbol, node)
        const signatures = [...type.getConstructSignatures(), ...type.getCallSignatures()]

        return {
          name: signatures.length ? signatures.map(x => checker.signatureToString(x)).join('\n') : checker.typeToString(type),
          comment: ts.displayPartsToString(symbol ? symbol.getDocumentationComment(checker) : [])
        }
      }

      // Write `.tsbuildinfo` when `--build` is enabled.
      if (options.emit && config.options.incremental) {
        process.on('exit', () => {
          // Emits `.tsbuildinfo` to filesystem.
          (builderProgram.getProgram() as any).emitBuildInfo()
        })
      }
    }
  } else {
    if (typeof transformers === 'function') {
      throw new TypeError('Transformers function is unavailable in "--transpile-only"')
    }

    getOutput = (code: string, fileName: string): SourceOutput => {
      const result = ts.transpileModule(code, {
        fileName,
        compilerOptions: config.options,
        reportDiagnostics: true,
        transformers: transformers
      })

      const diagnosticList = filterDiagnostics(result.diagnostics || [], ignoreDiagnostics)
      if (diagnosticList.length) reportTSError(diagnosticList)

      return [result.outputText, result.sourceMapText as string]
    }

    getTypeInfo = () => {
      throw new TypeError('Type information is unavailable in "--transpile-only"')
    }
  }

  // Create a simple TypeScript compiler proxy.
  function compile (code: string, fileName: string, lineOffset = 0) {
    const normalizedFileName = normalizeSlashes(fileName)
    const [value, sourceMap] = getOutput(code, normalizedFileName)
    const output = updateOutput(value, normalizedFileName, sourceMap, getExtension)
    outputCache.set(normalizedFileName, { content: output })
    return output
  }

  let active = true
  const enabled = (enabled?: boolean) => enabled === undefined ? active : (active = !!enabled)
  const ignored = (fileName: string) => {
    if (!active) return true
    const relname = relative(cwd, fileName)
    if (!config.options.allowJs) {
      const ext = extname(fileName)
      if (ext === '.js' || ext === '.jsx') return true
    }
    return !isScoped(relname) || shouldIgnore(relname)
  }

  return { ts, config, compile, getTypeInfo, ignored, enabled, options }
}

/**
 * Check if the filename should be ignored.
 */
function createIgnore (ignore: RegExp[]) {
  return (relname: string) => {
    const path = normalizeSlashes(relname)

    return ignore.some(x => x.test(path))
  }
}

/**
 * "Refreshes" an extension on `require.extensions`.
 *
 * @param {string} ext
 */
function reorderRequireExtension (ext: string) {
  const old = require.extensions[ext] // tslint:disable-line
  delete require.extensions[ext] // tslint:disable-line
  require.extensions[ext] = old // tslint:disable-line
}

/**
 * Register the extensions to support when importing files.
 */
function registerExtensions (
  preferTsExts: boolean | null | undefined,
  extensions: string[],
  register: Register,
  originalJsHandler: (m: NodeModule, filename: string) => any
) {
  // Register new extensions.
  for (const ext of extensions) {
    registerExtension(ext, register, originalJsHandler)
  }

  if (preferTsExts) {
    // tslint:disable-next-line
    const preferredExtensions = new Set([...extensions, ...Object.keys(require.extensions)])

    for (const ext of preferredExtensions) reorderRequireExtension(ext)
  }
}

/**
 * Register the extension for node.
 */
function registerExtension (
  ext: string,
  register: Register,
  originalHandler: (m: NodeModule, filename: string) => any
) {
  const old = require.extensions[ext] || originalHandler // tslint:disable-line

  require.extensions[ext] = function (m: any, filename) { // tslint:disable-line
    if (register.ignored(filename)) return old(m, filename)

    if (register.options.experimentalEsmLoader) {
      assertScriptCanLoadAsCJS(filename)
    }

    const _compile = m._compile

    m._compile = function (code: string, fileName: string) {
      debug('module._compile', fileName)

      return _compile.call(this, register.compile(code, fileName), fileName)
    }

    return old(m, filename)
  }
}

/**
 * Do post-processing on config options to support `ts-node`.
 */
function fixConfig (ts: TSCommon, config: _ts.ParsedCommandLine) {
  // Delete options that *should not* be passed through.
  delete config.options.out
  delete config.options.outFile
  delete config.options.composite
  delete config.options.declarationDir
  delete config.options.declarationMap
  delete config.options.emitDeclarationOnly

  // Target ES5 output by default (instead of ES3).
  if (config.options.target === undefined) {
    config.options.target = ts.ScriptTarget.ES5
  }

  // Target CommonJS modules by default (instead of magically switching to ES6 when the target is ES6).
  if (config.options.module === undefined) {
    config.options.module = ts.ModuleKind.CommonJS
  }

  return config
}

/**
 * Load TypeScript configuration. Returns the parsed TypeScript config and
 * any `ts-node` options specified in the config file.
 */
function readConfig (
  cwd: string,
  ts: TSCommon,
  rawOptions: CreateOptions
): {
  // Parsed TypeScript configuration.
  config: _ts.ParsedCommandLine
  // Options pulled from `tsconfig.json`.
  options: TsConfigOptions
} {
  let config: any = { compilerOptions: {} }
  let basePath = cwd
  let configFileName: string | undefined = undefined

  const {
    fileExists = ts.sys.fileExists,
    readFile = ts.sys.readFile,
    skipProject = DEFAULTS.skipProject,
    project = DEFAULTS.project
  } = rawOptions

  // Read project configuration when available.
  if (!skipProject) {
    configFileName = project
      ? resolve(cwd, project)
      : ts.findConfigFile(cwd, fileExists)

    if (configFileName) {
      const result = ts.readConfigFile(configFileName, readFile)

      // Return diagnostics.
      if (result.error) {
        return {
          config: { errors: [result.error], fileNames: [], options: {} },
          options: {}
        }
      }

      config = result.config
      basePath = dirname(configFileName)
    }
  }

  // Fix ts-node options that come from tsconfig.json
  const tsconfigOptions: TsConfigOptions = Object.assign({}, config['ts-node'])

  // Remove resolution of "files".
  const files = rawOptions.files ?? tsconfigOptions.files ?? DEFAULTS.files
  if (!files) {
    config.files = []
    config.include = []
  }

  // Override default configuration options `ts-node` requires.
  config.compilerOptions = Object.assign(
    {},
    config.compilerOptions,
    DEFAULTS.compilerOptions,
    tsconfigOptions.compilerOptions,
    rawOptions.compilerOptions,
    TS_NODE_COMPILER_OPTIONS
  )

  const fixedConfig = fixConfig(ts, ts.parseJsonConfigFileContent(config, {
    fileExists,
    readFile,
    readDirectory: ts.sys.readDirectory,
    useCaseSensitiveFileNames: ts.sys.useCaseSensitiveFileNames
  }, basePath, undefined, configFileName))

  if (tsconfigOptions.requires) {
    // Relative paths are relative to the tsconfig's parent directory, not the `dir` option
    tsconfigOptions.requires = tsconfigOptions.requires.map((path: string) => {
      // TODO this is not good enough.
      // We also need to resolve node_modules relative to the tsconfig.json
      if (path.startsWith('.')) return resolve(dirname(configFileName!), path)
      return path
    })
  }

  return { config: fixedConfig, options: tsconfigOptions }
}

/**
 * Internal source output.
 */
type SourceOutput = [string, string]

/**
 * Update the output remapping the source map.
 */
function updateOutput (outputText: string, fileName: string, sourceMap: string, getExtension: (fileName: string) => string) {
  const base64Map = Buffer.from(updateSourceMap(sourceMap, fileName), 'utf8').toString('base64')
  const sourceMapContent = `data:application/json;charset=utf-8;base64,${base64Map}`
  const sourceMapLength = `${basename(fileName)}.map`.length + (getExtension(fileName).length - extname(fileName).length)

  return outputText.slice(0, -sourceMapLength) + sourceMapContent
}

/**
 * Update the source map contents for improved output.
 */
function updateSourceMap (sourceMapText: string, fileName: string) {
  const sourceMap = JSON.parse(sourceMapText)
  sourceMap.file = fileName
  sourceMap.sources = [fileName]
  delete sourceMap.sourceRoot
  return JSON.stringify(sourceMap)
}

/**
 * Filter diagnostics.
 */
function filterDiagnostics (diagnostics: readonly _ts.Diagnostic[], ignore: number[]) {
  return diagnostics.filter(x => ignore.indexOf(x.code) === -1)
}

/**
 * Get token at file position.
 *
 * Reference: https://github.com/microsoft/TypeScript/blob/fcd9334f57d85b73dd66ad2d21c02e84822f4841/src/services/utilities.ts#L705-L731
 */
function getTokenAtPosition (ts: typeof _ts, sourceFile: _ts.SourceFile, position: number): _ts.Node {
  let current: _ts.Node = sourceFile

  outer: while (true) {
    for (const child of current.getChildren(sourceFile)) {
      const start = child.getFullStart()
      if (start > position) break

      const end = child.getEnd()
      if (position <= end) {
        current = child
        continue outer
      }
    }

    return current
  }
}<|MERGE_RESOLUTION|>--- conflicted
+++ resolved
@@ -228,13 +228,9 @@
   | 'skipProject'
   | 'project'
   | 'dir'
-<<<<<<< HEAD
-> {
+  > {
   requires?: Array<string>
 }
-=======
-  > { }
->>>>>>> 866bce6a
 
 /**
  * Like `Object.assign`, but ignores `undefined` properties.
