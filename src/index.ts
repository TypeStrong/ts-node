--- conflicted
+++ resolved
@@ -524,7 +524,6 @@
   enableExperimentalEsmLoaderInterop(): void;
   /** @internal */
   transpileOnly: boolean;
-<<<<<<< HEAD
   /**
    * @internal
    *
@@ -537,10 +536,8 @@
   commonjsPathMapping: boolean;
   /** @internal */
   esmPathMapping: boolean;
-=======
   /** @internal */
   projectLocalResolveHelper: ProjectLocalResolveHelper;
->>>>>>> 89bde516
 }
 
 /**
@@ -1444,13 +1441,10 @@
     installSourceMapSupport,
     enableExperimentalEsmLoaderInterop,
     transpileOnly,
-<<<<<<< HEAD
     mapPath,
     commonjsPathMapping,
     esmPathMapping,
-=======
     projectLocalResolveHelper,
->>>>>>> 89bde516
   };
 }
 
