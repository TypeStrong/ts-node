--- conflicted
+++ resolved
@@ -77,17 +77,6 @@
   process.version,
   '14.13.1'
 );
-<<<<<<< HEAD
-=======
-export const tsSupportsResolveJsonModule = semver.gte(ts.version, '2.9.0');
-/** Supports tsconfig "extends" >= v3.2.0 */
-export const tsSupportsTsconfigInheritanceViaNodePackages = semver.gte(
-  ts.version,
-  '3.2.0'
-);
-/** Supports --showConfig: >= v3.2.0 */
-export const tsSupportsShowConfig = semver.gte(ts.version, '3.2.0');
->>>>>>> 0e0da590
 /** Supports module:nodenext and module:node16 as *stable* features */
 export const tsSupportsStableNodeNextNode16 =
   ts.version.startsWith('4.7.') || semver.gte(ts.version, '4.7.0');
