--- conflicted
+++ resolved
@@ -39,15 +39,10 @@
 export const CMD_TS_NODE_WITHOUT_PROJECT_FLAG = `"${BIN_PATH}"`;
 export const EXPERIMENTAL_MODULES_FLAG = semver.gte(process.version, '12.17.0')
   ? ''
-<<<<<<< HEAD
-  : ' --experimental-modules';
+  : '--experimental-modules';
 /** Default `node --loader` invocation (pass `TS_NODE_PROJECT` as env) */
-export const CMD_ESM_LOADER_WITHOUT_PROJECT = `node${EXPERIMENTAL_MODULES_FLAG} --loader ts-node/esm`;
-=======
-  : '--experimental-modules';
 export const CMD_ESM_LOADER_WITHOUT_PROJECT = `node ${EXPERIMENTAL_MODULES_FLAG} --loader ts-node/esm`;
 //#endregion
->>>>>>> b5aa55d9
 
 // `createRequire` does not exist on older node versions
 export const testsDirRequire = createRequire(join(TEST_DIR, 'index.js'));
