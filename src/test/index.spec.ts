import { _test } from './testlib';
import * as expect from 'expect';
import { join, resolve, sep as pathSep } from 'path';
import { tmpdir } from 'os';
import semver = require('semver');
import { nodeSupportsEsmHooks, ts } from './helpers';
import { lstatSync, mkdtempSync } from 'fs';
import { npath } from '@yarnpkg/fslib';
import type _createRequire from 'create-require';
import { pathToFileURL } from 'url';
import { createExec } from './exec-helpers';
import {
  BIN_CWD_PATH,
  BIN_PATH,
  BIN_SCRIPT_PATH,
  DIST_DIR,
  ROOT_DIR,
  TEST_DIR,
  testsDirRequire,
  tsNodeTypes,
  xfs,
  contextTsNodeUnderTest,
  CMD_TS_NODE_WITH_PROJECT_FLAG,
  CMD_TS_NODE_WITHOUT_PROJECT_FLAG,
  CMD_ESM_LOADER_WITHOUT_PROJECT,
  EXPERIMENTAL_MODULES_FLAG,
} from './helpers';

const exec = createExec({
  cwd: TEST_DIR,
});

const test = _test.context(contextTsNodeUnderTest);

test.suite('ts-node', (test) => {
  test('should export the correct version', (t) => {
    expect(t.context.tsNodeUnderTest.VERSION).toBe(
      require('../../package.json').version
    );
  });
  test('should export all CJS entrypoints', () => {
    // Ensure our package.json "exports" declaration allows `require()`ing all our entrypoints
    // https://github.com/TypeStrong/ts-node/pull/1026

    testsDirRequire.resolve('ts-node');

    // only reliably way to ask node for the root path of a dependency is Path.resolve(require.resolve('ts-node/package'), '..')
    testsDirRequire.resolve('ts-node/package');
    testsDirRequire.resolve('ts-node/package.json');

    // All bin entrypoints for people who need to augment our CLI: `node -r otherstuff ./node_modules/ts-node/dist/bin`
    testsDirRequire.resolve('ts-node/dist/bin');
    testsDirRequire.resolve('ts-node/dist/bin.js');
    testsDirRequire.resolve('ts-node/dist/bin-transpile');
    testsDirRequire.resolve('ts-node/dist/bin-transpile.js');
    testsDirRequire.resolve('ts-node/dist/bin-script');
    testsDirRequire.resolve('ts-node/dist/bin-script.js');
    testsDirRequire.resolve('ts-node/dist/bin-cwd');
    testsDirRequire.resolve('ts-node/dist/bin-cwd.js');

    // Must be `require()`able obviously
    testsDirRequire.resolve('ts-node/register');
    testsDirRequire.resolve('ts-node/register/files');
    testsDirRequire.resolve('ts-node/register/transpile-only');
    testsDirRequire.resolve('ts-node/register/type-check');

    // `node --loader ts-node/esm`
    testsDirRequire.resolve('ts-node/esm');
    testsDirRequire.resolve('ts-node/esm.mjs');
    testsDirRequire.resolve('ts-node/esm/transpile-only');
    testsDirRequire.resolve('ts-node/esm/transpile-only.mjs');

    testsDirRequire.resolve('ts-node/transpilers/swc');
    testsDirRequire.resolve('ts-node/transpilers/swc-experimental');

    testsDirRequire.resolve('ts-node/node10/tsconfig.json');
    testsDirRequire.resolve('ts-node/node12/tsconfig.json');
    testsDirRequire.resolve('ts-node/node14/tsconfig.json');
    testsDirRequire.resolve('ts-node/node16/tsconfig.json');
  });

  test('should not load typescript outside of loadConfig', async () => {
    const { err, stdout } = await exec(
      `node -e "require('ts-node'); console.dir(Object.keys(require.cache).filter(k => k.includes('node_modules/typescript')).length)"`
    );
    expect(err).toBe(null);
    expect(stdout).toBe('0\n');
  });

  test.suite('cli', (test) => {
    test('should execute cli', async () => {
      const { err, stdout } = await exec(
        `${CMD_TS_NODE_WITH_PROJECT_FLAG} hello-world`
      );
      expect(err).toBe(null);
      expect(stdout).toBe('Hello, world!\n');
    });

    test('shows usage via --help', async () => {
      const { err, stdout } = await exec(
        `${CMD_TS_NODE_WITHOUT_PROJECT_FLAG} --help`
      );
      expect(err).toBe(null);
      expect(stdout).toMatch(/Usage: ts-node /);
    });
    test('shows version via -v', async () => {
      const { err, stdout } = await exec(
        `${CMD_TS_NODE_WITHOUT_PROJECT_FLAG} -v`
      );
      expect(err).toBe(null);
      expect(stdout.trim()).toBe(
        'v' + testsDirRequire('ts-node/package').version
      );
    });
    test('shows version of compiler via -vv', async () => {
      const { err, stdout } = await exec(
        `${CMD_TS_NODE_WITHOUT_PROJECT_FLAG} -vv`
      );
      expect(err).toBe(null);
      expect(stdout.trim()).toBe(
        `ts-node v${testsDirRequire('ts-node/package').version}\n` +
          `node ${process.version}\n` +
          `compiler v${testsDirRequire('typescript/package').version}`
      );
    });

    test('should register via cli', async () => {
      const { err, stdout } = await exec(
        `node -r ts-node/register hello-world.ts`,
        {
          cwd: TEST_DIR,
        }
      );
      expect(err).toBe(null);
      expect(stdout).toBe('Hello, world!\n');
    });

    test('should execute cli with absolute path', async () => {
      const { err, stdout } = await exec(
        `${CMD_TS_NODE_WITH_PROJECT_FLAG} "${join(TEST_DIR, 'hello-world')}"`
      );
      expect(err).toBe(null);
      expect(stdout).toBe('Hello, world!\n');
    });

    test('should print scripts', async () => {
      const { err, stdout } = await exec(
        `${CMD_TS_NODE_WITH_PROJECT_FLAG} -pe "import { example } from './complex/index';example()"`
      );
      expect(err).toBe(null);
      expect(stdout).toBe('example\n');
    });

    test('should provide registered information globally', async () => {
      const { err, stdout } = await exec(
        `${CMD_TS_NODE_WITH_PROJECT_FLAG} env`
      );
      expect(err).toBe(null);
      expect(stdout).toBe('object\n');
    });

    test('should provide registered information on register', async () => {
      const { err, stdout } = await exec(`node -r ts-node/register env.ts`, {
        cwd: TEST_DIR,
      });
      expect(err).toBe(null);
      expect(stdout).toBe('object\n');
    });

    if (semver.gte(ts.version, '1.8.0')) {
      test('should allow js', async () => {
        const { err, stdout } = await exec(
          [
            CMD_TS_NODE_WITH_PROJECT_FLAG,
            '-O "{\\"allowJs\\":true}"',
            '-pe "import { main } from \'./allow-js/run\';main()"',
          ].join(' ')
        );
        expect(err).toBe(null);
        expect(stdout).toBe('hello world\n');
      });

      test('should include jsx when `allow-js` true', async () => {
        const { err, stdout } = await exec(
          [
            CMD_TS_NODE_WITH_PROJECT_FLAG,
            '-O "{\\"allowJs\\":true}"',
            '-pe "import { Foo2 } from \'./allow-js/with-jsx\'; Foo2.sayHi()"',
          ].join(' ')
        );
        expect(err).toBe(null);
        expect(stdout).toBe('hello world\n');
      });
    }

    test('should eval code', async () => {
      const { err, stdout } = await exec(
        `${CMD_TS_NODE_WITH_PROJECT_FLAG} -e "import * as m from './module';console.log(m.example('test'))"`
      );
      expect(err).toBe(null);
      expect(stdout).toBe('TEST\n');
    });

    test('should import empty files', async () => {
      const { err, stdout } = await exec(
        `${CMD_TS_NODE_WITH_PROJECT_FLAG} -e "import './empty'"`
      );
      expect(err).toBe(null);
      expect(stdout).toBe('');
    });

    test('should throw errors', async () => {
      const { err } = await exec(
        `${CMD_TS_NODE_WITH_PROJECT_FLAG} -e "import * as m from './module';console.log(m.example(123))"`
      );
      if (err === null) {
        throw new Error('Command was expected to fail, but it succeeded.');
      }

      expect(err.message).toMatch(
        new RegExp(
          "TS2345: Argument of type '(?:number|123)' " +
            "is not assignable to parameter of type 'string'\\."
        )
      );
    });

    test('should be able to ignore diagnostic', async () => {
      const { err } = await exec(
        `${CMD_TS_NODE_WITH_PROJECT_FLAG} --ignore-diagnostics 2345 -e "import * as m from './module';console.log(m.example(123))"`
      );
      if (err === null) {
        throw new Error('Command was expected to fail, but it succeeded.');
      }

      expect(err.message).toMatch(
        /TypeError: (?:(?:undefined|foo\.toUpperCase) is not a function|.*has no method \'toUpperCase\')/
      );
    });

    test('should work with source maps', async () => {
      const { err } = await exec(
        `${CMD_TS_NODE_WITH_PROJECT_FLAG} "throw error"`
      );
      if (err === null) {
        throw new Error('Command was expected to fail, but it succeeded.');
      }

      expect(err.message).toMatch(
        [
          `${join(TEST_DIR, 'throw error.ts')}:100`,
          "  bar() { throw new Error('this is a demo'); }",
          '                ^',
          'Error: this is a demo',
        ].join('\n')
      );
    });

    test('should work with source maps in --transpile-only mode', async () => {
      const { err } = await exec(
        `${CMD_TS_NODE_WITH_PROJECT_FLAG} --transpile-only "throw error"`
      );
      if (err === null) {
        throw new Error('Command was expected to fail, but it succeeded.');
      }

      expect(err.message).toMatch(
        [
          `${join(TEST_DIR, 'throw error.ts')}:100`,
          "  bar() { throw new Error('this is a demo'); }",
          '                ^',
          'Error: this is a demo',
        ].join('\n')
      );
    });

    test('eval should work with source maps', async () => {
      const { err } = await exec(
        `${CMD_TS_NODE_WITH_PROJECT_FLAG} -pe "import './throw error'"`
      );
      if (err === null) {
        throw new Error('Command was expected to fail, but it succeeded.');
      }

      expect(err.message).toMatch(
        [
          `${join(TEST_DIR, 'throw error.ts')}:100`,
          "  bar() { throw new Error('this is a demo'); }",
          '                ^',
        ].join('\n')
      );
    });

    test('should support transpile only mode', async () => {
      const { err } = await exec(
        `${CMD_TS_NODE_WITH_PROJECT_FLAG} --transpile-only -pe "x"`
      );
      if (err === null) {
        throw new Error('Command was expected to fail, but it succeeded.');
      }

      expect(err.message).toMatch('ReferenceError: x is not defined');
    });

    test('should throw error even in transpileOnly mode', async () => {
      const { err } = await exec(
        `${CMD_TS_NODE_WITH_PROJECT_FLAG} --transpile-only -pe "console."`
      );
      if (err === null) {
        throw new Error('Command was expected to fail, but it succeeded.');
      }

      expect(err.message).toMatch('error TS1003: Identifier expected');
    });

    for (const flavor of [
      '--transpiler ts-node/transpilers/swc transpile-only-swc',
      '--transpiler ts-node/transpilers/swc-experimental transpile-only-swc',
      '--swc transpile-only-swc',
      'transpile-only-swc-via-tsconfig',
      'transpile-only-swc-shorthand-via-tsconfig',
    ]) {
      test(`should support swc and third-party transpilers: ${flavor}`, async () => {
        const { err, stdout } = await exec(
          `${CMD_TS_NODE_WITHOUT_PROJECT_FLAG} ${flavor}`,
          {
            env: {
              ...process.env,
              NODE_OPTIONS: `${
                process.env.NODE_OPTIONS || ''
              } --require ${require.resolve('../../tests/spy-swc-transpiler')}`,
            },
          }
        );
        expect(err).toBe(null);
        expect(stdout).toMatch(
          'Hello World! swc transpiler invocation count: 1\n'
        );
      });
    }

    test.suite('should support `traceResolution` compiler option', (test) => {
      test('prints traces before running code when enabled', async () => {
        const { err, stdout } = await exec(
          `${BIN_PATH} --compiler-options="{ \\"traceResolution\\": true }" -e "console.log('ok')"`
        );
        expect(err).toBeNull();
        expect(stdout).toContain('======== Resolving module');
        expect(stdout.endsWith('ok\n')).toBe(true);
      });

      test('does NOT print traces when not enabled', async () => {
        const { err, stdout } = await exec(
          `${BIN_PATH} -e "console.log('ok')"`
        );
        expect(err).toBeNull();
        expect(stdout).not.toContain('======== Resolving module');
        expect(stdout.endsWith('ok\n')).toBe(true);
      });
    });

    if (nodeSupportsEsmHooks) {
      test('swc transpiler supports native ESM emit', async () => {
        const { err, stdout } = await exec(
          `${CMD_ESM_LOADER_WITHOUT_PROJECT} ./index.ts`,
          {
            cwd: resolve(TEST_DIR, 'transpile-only-swc-native-esm'),
          }
        );
        expect(err).toBe(null);
        expect(stdout).toMatch('Hello file://');
      });
    }

    test('should pipe into `ts-node` and evaluate', async () => {
      const execPromise = exec(CMD_TS_NODE_WITH_PROJECT_FLAG);
      execPromise.child.stdin!.end("console.log('hello')");
      const { err, stdout } = await execPromise;
      expect(err).toBe(null);
      expect(stdout).toBe('hello\n');
    });

    test('should pipe into `ts-node`', async () => {
      const execPromise = exec(`${CMD_TS_NODE_WITH_PROJECT_FLAG} -p`);
      execPromise.child.stdin!.end('true');
      const { err, stdout } = await execPromise;
      expect(err).toBe(null);
      expect(stdout).toBe('true\n');
    });

    test('should pipe into an eval script', async () => {
      const execPromise = exec(
        `${CMD_TS_NODE_WITH_PROJECT_FLAG} --transpile-only -pe "process.stdin.isTTY"`
      );
      execPromise.child.stdin!.end('true');
      const { err, stdout } = await execPromise;
      expect(err).toBe(null);
      expect(stdout).toBe('undefined\n');
    });

    test('should support require flags', async () => {
      const { err, stdout } = await exec(
        `${CMD_TS_NODE_WITH_PROJECT_FLAG} -r ./hello-world -pe "console.log('success')"`
      );
      expect(err).toBe(null);
      expect(stdout).toBe('Hello, world!\nsuccess\nundefined\n');
    });

    test('should support require from node modules', async () => {
      const { err, stdout } = await exec(
        `${CMD_TS_NODE_WITH_PROJECT_FLAG} -r typescript -e "console.log('success')"`
      );
      expect(err).toBe(null);
      expect(stdout).toBe('success\n');
    });

    test('should use source maps with react tsx', async () => {
      const { err, stdout } = await exec(
        `${CMD_TS_NODE_WITH_PROJECT_FLAG} "throw error react tsx.tsx"`
      );
      expect(err).not.toBe(null);
      expect(err!.message).toMatch(
        [
          `${join(TEST_DIR, './throw error react tsx.tsx')}:100`,
          "  bar() { throw new Error('this is a demo'); }",
          '                ^',
          'Error: this is a demo',
        ].join('\n')
      );
    });

    test('should use source maps with react tsx in --transpile-only mode', async () => {
      const { err, stdout } = await exec(
        `${CMD_TS_NODE_WITH_PROJECT_FLAG} --transpile-only "throw error react tsx.tsx"`
      );
      expect(err).not.toBe(null);
      expect(err!.message).toMatch(
        [
          `${join(TEST_DIR, './throw error react tsx.tsx')}:100`,
          "  bar() { throw new Error('this is a demo'); }",
          '                ^',
          'Error: this is a demo',
        ].join('\n')
      );
    });

    test('should allow custom typings', async () => {
      const { err, stdout } = await exec(
        `${CMD_TS_NODE_WITH_PROJECT_FLAG} custom-types`
      );
      // This error comes from *node*, meaning TypeScript respected the custom types (good) but *node* could not find the non-existent module (expected)
      expect(err?.message).toMatch(
        /Error: Cannot find module 'does-not-exist'/
      );
    });

    test('should preserve `ts-node` context with child process', async () => {
      const { err, stdout } = await exec(
        `${CMD_TS_NODE_WITH_PROJECT_FLAG} child-process`
      );
      expect(err).toBe(null);
      expect(stdout).toBe('Hello, world!\n');
    });

    test('should import js before ts by default', async () => {
      const { err, stdout } = await exec(
        `${CMD_TS_NODE_WITH_PROJECT_FLAG} import-order/compiled`
      );
      expect(err).toBe(null);
      expect(stdout).toBe('Hello, JavaScript!\n');
    });

    const preferTsExtsEntrypoint = semver.gte(process.version, '12.0.0')
      ? 'import-order/compiled'
      : 'import-order/require-compiled';
    test('should import ts before js when --prefer-ts-exts flag is present', async () => {
      const { err, stdout } = await exec(
        `${CMD_TS_NODE_WITH_PROJECT_FLAG} --prefer-ts-exts ${preferTsExtsEntrypoint}`
      );
      expect(err).toBe(null);
      expect(stdout).toBe('Hello, TypeScript!\n');
    });

    test('should import ts before js when TS_NODE_PREFER_TS_EXTS env is present', async () => {
      const { err, stdout } = await exec(
        `${CMD_TS_NODE_WITH_PROJECT_FLAG} ${preferTsExtsEntrypoint}`,
        {
          env: { ...process.env, TS_NODE_PREFER_TS_EXTS: 'true' },
        }
      );
      expect(err).toBe(null);
      expect(stdout).toBe('Hello, TypeScript!\n');
    });

    test('should ignore .d.ts files', async () => {
      const { err, stdout } = await exec(
        `${CMD_TS_NODE_WITH_PROJECT_FLAG} import-order/importer`
      );
      expect(err).toBe(null);
      expect(stdout).toBe('Hello, World!\n');
    });

    test.suite('issue #884', (test) => {
      test('should compile', async (t) => {
        // TODO disabled because it consistently fails on Windows on TS 2.7
        if (
          process.platform === 'win32' &&
          semver.satisfies(ts.version, '2.7')
        ) {
          t.log('Skipping');
          return;
        } else {
          const { err, stdout } = await exec(
            `"${BIN_PATH}" --project issue-884/tsconfig.json issue-884`
          );
          expect(err).toBe(null);
          expect(stdout).toBe('');
        }
      });
    });

    test.suite('issue #986', (test) => {
      test('should not compile', async () => {
        const { err, stdout, stderr } = await exec(
          `"${BIN_PATH}" --project issue-986/tsconfig.json issue-986`
        );
        expect(err).not.toBe(null);
        expect(stderr).toMatch("Cannot find name 'TEST'"); // TypeScript error.
        expect(stdout).toBe('');
      });

      test('should compile with `--files`', async () => {
        const { err, stdout, stderr } = await exec(
          `"${BIN_PATH}" --files --project issue-986/tsconfig.json issue-986`
        );
        expect(err).not.toBe(null);
        expect(stderr).toMatch('ReferenceError: TEST is not defined'); // Runtime error.
        expect(stdout).toBe('');
      });
    });

    if (semver.gte(ts.version, '2.7.0')) {
      test('should locate tsconfig relative to entry-point by default', async () => {
        const { err, stdout } = await exec(`${BIN_PATH} ../a/index`, {
          cwd: join(TEST_DIR, 'cwd-and-script-mode/b'),
        });
        expect(err).toBe(null);
        expect(stdout).toMatch(/plugin-a/);
      });
      test('should locate tsconfig relative to entry-point via ts-node-script', async () => {
        const { err, stdout } = await exec(`${BIN_SCRIPT_PATH} ../a/index`, {
          cwd: join(TEST_DIR, 'cwd-and-script-mode/b'),
        });
        expect(err).toBe(null);
        expect(stdout).toMatch(/plugin-a/);
      });
      test('should locate tsconfig relative to entry-point with --script-mode', async () => {
        const { err, stdout } = await exec(
          `${BIN_PATH} --script-mode ../a/index`,
          {
            cwd: join(TEST_DIR, 'cwd-and-script-mode/b'),
          }
        );
        expect(err).toBe(null);
        expect(stdout).toMatch(/plugin-a/);
      });
      test('should locate tsconfig relative to cwd via ts-node-cwd', async () => {
        const { err, stdout } = await exec(`${BIN_CWD_PATH} ../a/index`, {
          cwd: join(TEST_DIR, 'cwd-and-script-mode/b'),
        });
        expect(err).toBe(null);
        expect(stdout).toMatch(/plugin-b/);
      });
      test('should locate tsconfig relative to cwd in --cwd-mode', async () => {
        const { err, stdout } = await exec(
          `${BIN_PATH} --cwd-mode ../a/index`,
          { cwd: join(TEST_DIR, 'cwd-and-script-mode/b') }
        );
        expect(err).toBe(null);
        expect(stdout).toMatch(/plugin-b/);
      });
      test('should locate tsconfig relative to realpath, not symlink, when entrypoint is a symlink', async (t) => {
        if (
          lstatSync(
            join(TEST_DIR, 'main-realpath/symlink/symlink.tsx')
          ).isSymbolicLink()
        ) {
          const { err, stdout } = await exec(
            `${BIN_PATH} main-realpath/symlink/symlink.tsx`
          );
          expect(err).toBe(null);
          expect(stdout).toBe('');
        } else {
          t.log('Skipping');
          return;
        }
      });
    }

    test.suite('should read ts-node options from tsconfig.json', (test) => {
      const BIN_EXEC = `"${BIN_PATH}" --project tsconfig-options/tsconfig.json`;

      test('should override compiler options from env', async () => {
        const { err, stdout } = await exec(
          `${BIN_EXEC} tsconfig-options/log-options1.js`,
          {
            env: {
              ...process.env,
              TS_NODE_COMPILER_OPTIONS: '{"typeRoots": ["env-typeroots"]}',
            },
          }
        );
        expect(err).toBe(null);
        const { config } = JSON.parse(stdout);
        expect(config.options.typeRoots).toEqual([
          join(TEST_DIR, './tsconfig-options/env-typeroots').replace(
            /\\/g,
            '/'
          ),
        ]);
      });

      test('should use options from `tsconfig.json`', async () => {
        const { err, stdout } = await exec(
          `${BIN_EXEC} tsconfig-options/log-options1.js`
        );
        expect(err).toBe(null);
        const { options, config } = JSON.parse(stdout);
        expect(config.options.typeRoots).toEqual([
          join(TEST_DIR, './tsconfig-options/tsconfig-typeroots').replace(
            /\\/g,
            '/'
          ),
        ]);
        expect(config.options.types).toEqual(['tsconfig-tsnode-types']);
        expect(options.pretty).toBe(undefined);
        expect(options.skipIgnore).toBe(false);
        expect(options.transpileOnly).toBe(true);
        expect(options.require).toEqual([
          join(TEST_DIR, './tsconfig-options/required1.js'),
        ]);
      });

      test('should ignore empty strings in the array options', async () => {
        const { err, stdout } = await exec(
          `${BIN_EXEC} tsconfig-options/log-options1.js`,
          {
            env: {
              ...process.env,
              TS_NODE_IGNORE: '',
            },
          }
        );
        expect(err).toBe(null);
        const { options } = JSON.parse(stdout);
        expect(options.ignore).toEqual([]);
      });

      test('should have flags override / merge with `tsconfig.json`', async () => {
        const { err, stdout } = await exec(
          `${BIN_EXEC} --skip-ignore --compiler-options "{\\"types\\":[\\"flags-types\\"]}" --require ./tsconfig-options/required2.js tsconfig-options/log-options2.js`
        );
        expect(err).toBe(null);
        const { options, config } = JSON.parse(stdout);
        expect(config.options.typeRoots).toEqual([
          join(TEST_DIR, './tsconfig-options/tsconfig-typeroots').replace(
            /\\/g,
            '/'
          ),
        ]);
        expect(config.options.types).toEqual(['flags-types']);
        expect(options.pretty).toBe(undefined);
        expect(options.skipIgnore).toBe(true);
        expect(options.transpileOnly).toBe(true);
        expect(options.require).toEqual([
          join(TEST_DIR, './tsconfig-options/required1.js'),
          './tsconfig-options/required2.js',
        ]);
      });

      test('should have `tsconfig.json` override environment', async () => {
        const { err, stdout } = await exec(
          `${BIN_EXEC} tsconfig-options/log-options1.js`,
          {
            env: {
              ...process.env,
              TS_NODE_PRETTY: 'true',
              TS_NODE_SKIP_IGNORE: 'true',
            },
          }
        );
        expect(err).toBe(null);
        const { options, config } = JSON.parse(stdout);
        expect(config.options.typeRoots).toEqual([
          join(TEST_DIR, './tsconfig-options/tsconfig-typeroots').replace(
            /\\/g,
            '/'
          ),
        ]);
        expect(config.options.types).toEqual(['tsconfig-tsnode-types']);
        expect(options.pretty).toBe(true);
        expect(options.skipIgnore).toBe(false);
        expect(options.transpileOnly).toBe(true);
        expect(options.require).toEqual([
          join(TEST_DIR, './tsconfig-options/required1.js'),
        ]);
      });

      if (semver.gte(ts.version, '3.2.0')) {
        test('should pull ts-node options from extended `tsconfig.json`', async () => {
          const { err, stdout } = await exec(
            `${BIN_PATH} --show-config --project ./tsconfig-extends/tsconfig.json`
          );
          expect(err).toBe(null);
          const config = JSON.parse(stdout);
          expect(config['ts-node'].require).toEqual([
            resolve(TEST_DIR, 'tsconfig-extends/other/require-hook.js'),
          ]);
          expect(config['ts-node'].scopeDir).toBe(
            resolve(TEST_DIR, 'tsconfig-extends/other/scopedir')
          );
          expect(config['ts-node'].preferTsExts).toBe(true);
        });
      }
    });

    test.suite(
      'should use implicit @tsconfig/bases config when one is not loaded from disk',
      (_test) => {
        const test = _test.context(async (t) => ({
          tempDir: mkdtempSync(join(tmpdir(), 'ts-node-spec')),
        }));
        if (
          semver.gte(ts.version, '3.5.0') &&
          semver.gte(process.versions.node, '14.0.0')
        ) {
          const libAndTarget = semver.gte(process.versions.node, '16.0.0')
            ? 'es2021'
            : 'es2020';
          test('implicitly uses @tsconfig/node14 or @tsconfig/node16 compilerOptions when both TS and node versions support it', async (t) => {
            // node14 and node16 configs are identical, hence the "or"
            const {
              context: { tempDir },
            } = t;
            const {
              err: err1,
              stdout: stdout1,
              stderr: stderr1,
            } = await exec(`${BIN_PATH} --showConfig`, { cwd: tempDir });
            expect(err1).toBe(null);
            t.like(JSON.parse(stdout1), {
              compilerOptions: {
                target: libAndTarget,
                lib: [libAndTarget],
              },
            });
            const {
              err: err2,
              stdout: stdout2,
              stderr: stderr2,
            } = await exec(`${BIN_PATH} -pe 10n`, { cwd: tempDir });
            expect(err2).toBe(null);
            expect(stdout2).toBe('10n\n');
          });
        } else {
          test('implicitly uses @tsconfig/* lower than node14 (node12) when either TS or node versions do not support @tsconfig/node14', async ({
            context: { tempDir },
          }) => {
            const { err, stdout, stderr } = await exec(`${BIN_PATH} -pe 10n`, {
              cwd: tempDir,
            });
            expect(err).not.toBe(null);
            expect(stderr).toMatch(
              /BigInt literals are not available when targeting lower than|error TS2304: Cannot find name 'n'/
            );
          });
        }
        test('implicitly loads @types/node even when not installed within local directory', async ({
          context: { tempDir },
        }) => {
          const { err, stdout, stderr } = await exec(
            `${BIN_PATH} -pe process.env.foo`,
            {
              cwd: tempDir,
              env: { ...process.env, foo: 'hello world' },
            }
          );
          expect(err).toBe(null);
          expect(stdout).toBe('hello world\n');
        });
        test('implicitly loads local @types/node', async ({
          context: { tempDir },
        }) => {
          await xfs.copyPromise(
            npath.toPortablePath(tempDir),
            npath.toPortablePath(join(TEST_DIR, 'local-types-node'))
          );
          const { err, stdout, stderr } = await exec(
            `${BIN_PATH} -pe process.env.foo`,
            {
              cwd: tempDir,
              env: { ...process.env, foo: 'hello world' },
            }
          );
          expect(err).not.toBe(null);
          expect(stderr).toMatch(
            "Property 'env' does not exist on type 'LocalNodeTypes_Process'"
          );
        });
      }
    );

    if (semver.gte(ts.version, '3.2.0')) {
      test.suite(
        'should bundle @tsconfig/bases to be used in your own tsconfigs',
        (test) => {
          const macro = test.macro((nodeVersion: string) => async (t) => {
            const config = require(`@tsconfig/${nodeVersion}/tsconfig.json`);
            const { err, stdout, stderr } = await exec(
              `${BIN_PATH} --showConfig -e 10n`,
              {
                cwd: join(TEST_DIR, 'tsconfig-bases', nodeVersion),
              }
            );
            expect(err).toBe(null);
            t.like(JSON.parse(stdout), {
              compilerOptions: {
                target: config.compilerOptions.target,
                lib: config.compilerOptions.lib,
              },
            });
          });
          test(`ts-node/node10/tsconfig.json`, macro, 'node10');
          test(`ts-node/node12/tsconfig.json`, macro, 'node12');
          test(`ts-node/node14/tsconfig.json`, macro, 'node14');
          test(`ts-node/node16/tsconfig.json`, macro, 'node16');
        }
      );
    }

    test.suite('compiler host', (test) => {
      test('should execute cli', async () => {
        const { err, stdout } = await exec(
          `${CMD_TS_NODE_WITH_PROJECT_FLAG} --compiler-host hello-world`
        );
        expect(err).toBe(null);
        expect(stdout).toBe('Hello, world!\n');
      });
    });

    test('should transpile files inside a node_modules directory when not ignored', async () => {
      const { err, stdout, stderr } = await exec(
        `${CMD_TS_NODE_WITHOUT_PROJECT_FLAG} from-node-modules/from-node-modules`
      );
      if (err)
        throw new Error(
          `Unexpected error: ${err}\nstdout:\n${stdout}\nstderr:\n${stderr}`
        );
      expect(JSON.parse(stdout)).toEqual({
        external: {
          tsmri: { name: 'typescript-module-required-internally' },
          jsmri: { name: 'javascript-module-required-internally' },
          tsmii: { name: 'typescript-module-imported-internally' },
          jsmii: { name: 'javascript-module-imported-internally' },
        },
        tsmie: { name: 'typescript-module-imported-externally' },
        jsmie: { name: 'javascript-module-imported-externally' },
        tsmre: { name: 'typescript-module-required-externally' },
        jsmre: { name: 'javascript-module-required-externally' },
      });
    });

    test.suite('should respect maxNodeModulesJsDepth', (test) => {
      test('for unscoped modules', async () => {
        const { err, stdout, stderr } = await exec(
          `${CMD_TS_NODE_WITHOUT_PROJECT_FLAG} maxnodemodulesjsdepth`
        );
        expect(err).not.toBe(null);
        expect(stderr.replace(/\r\n/g, '\n')).toMatch(
          'TSError: ⨯ Unable to compile TypeScript:\n' +
            "maxnodemodulesjsdepth/other.ts(4,7): error TS2322: Type 'string' is not assignable to type 'boolean'.\n" +
            '\n'
        );
      });

      test('for @scoped modules', async () => {
        const { err, stdout, stderr } = await exec(
          `${CMD_TS_NODE_WITHOUT_PROJECT_FLAG} maxnodemodulesjsdepth-scoped`
        );
        expect(err).not.toBe(null);
        expect(stderr.replace(/\r\n/g, '\n')).toMatch(
          'TSError: ⨯ Unable to compile TypeScript:\n' +
            "maxnodemodulesjsdepth-scoped/other.ts(7,7): error TS2322: Type 'string' is not assignable to type 'boolean'.\n" +
            '\n'
        );
      });
    });

    if (semver.gte(ts.version, '3.2.0')) {
      test('--showConfig should log resolved configuration', async (t) => {
        function native(path: string) {
          return path.replace(/\/|\\/g, pathSep);
        }
        function posix(path: string) {
          return path.replace(/\/|\\/g, '/');
        }
        const { err, stdout } = await exec(
          `${CMD_TS_NODE_WITH_PROJECT_FLAG} --showConfig`
        );
        expect(err).toBe(null);
        t.is(
          stdout,
          JSON.stringify(
            {
              'ts-node': {
                cwd: native(`${ROOT_DIR}/tests`),
                projectSearchDir: native(`${ROOT_DIR}/tests`),
                project: native(`${ROOT_DIR}/tests/tsconfig.json`),
              },
              compilerOptions: {
                target: 'es6',
                jsx: 'react',
                noEmit: false,
                strict: true,
                typeRoots: [
                  posix(`${ROOT_DIR}/tests/typings`),
                  posix(`${ROOT_DIR}/node_modules/@types`),
                ],
                sourceMap: true,
                inlineSourceMap: false,
                inlineSources: true,
                declaration: false,
                outDir: './.ts-node',
                module: 'commonjs',
              },
            },
            null,
            2
          ) + '\n'
        );
      });
    } else {
      test('--show-config should log error message when used with old typescript versions', async (t) => {
        const { err, stderr } = await exec(
          `${CMD_TS_NODE_WITH_PROJECT_FLAG} --showConfig`
        );
        expect(err).not.toBe(null);
        expect(stderr).toMatch('Error: --showConfig requires');
      });
    }

    test('should support compiler scope specified via tsconfig.json', async (t) => {
      const { err, stderr, stdout } = await exec(
        `${CMD_TS_NODE_WITHOUT_PROJECT_FLAG} --project ./scope/c/config/tsconfig.json ./scope/c/index.js`
      );
      expect(err).toBe(null);
      expect(stdout).toBe(`value\nFailures: 0\n`);
    });
  });

  test.suite('create', (_test) => {
    const test = _test.context(async (t) => {
      return {
        service: t.context.tsNodeUnderTest.create({
          compilerOptions: { target: 'es5' },
          skipProject: true,
        }),
      };
    });

    test('should create generic compiler instances', ({
      context: { service },
    }) => {
      const output = service.compile('const x = 10', 'test.ts');
      expect(output).toMatch('var x = 10;');
    });

    test.suite('should get type information', (test) => {
      test('given position of identifier', ({ context: { service } }) => {
        expect(
          service.getTypeInfo('/**jsdoc here*/const x = 10', 'test.ts', 21)
        ).toEqual({
          comment: 'jsdoc here',
          name: 'const x: 10',
        });
      });
      test('given position that does not point to an identifier', ({
        context: { service },
      }) => {
        expect(
          service.getTypeInfo('/**jsdoc here*/const x = 10', 'test.ts', 0)
        ).toEqual({
          comment: '',
          name: '',
        });
      });
    });
  });

  test.suite('issue #1098', (test) => {
    function testIgnored(
      ignored: tsNodeTypes.Service['ignored'],
      allowed: string[],
      disallowed: string[]
    ) {
      for (const ext of allowed) {
        // should accept ${ext} files
        expect(ignored(join(DIST_DIR, `index${ext}`))).toBe(false);
      }
      for (const ext of disallowed) {
        // should ignore ${ext} files
        expect(ignored(join(DIST_DIR, `index${ext}`))).toBe(true);
      }
    }

    test('correctly filters file extensions from the compiler when allowJs=false and jsx=false', (t) => {
      const { ignored } = t.context.tsNodeUnderTest.create({
        compilerOptions: {},
        skipProject: true,
      });
      testIgnored(
        ignored,
        ['.ts', '.d.ts'],
        ['.js', '.tsx', '.jsx', '.mjs', '.cjs', '.xyz', '']
      );
    });
    test('correctly filters file extensions from the compiler when allowJs=true and jsx=false', (t) => {
      const { ignored } = t.context.tsNodeUnderTest.create({
        compilerOptions: { allowJs: true },
        skipProject: true,
      });
      testIgnored(
        ignored,
        ['.ts', '.js', '.d.ts'],
        ['.tsx', '.jsx', '.mjs', '.cjs', '.xyz', '']
      );
    });
    test('correctly filters file extensions from the compiler when allowJs=false and jsx=true', (t) => {
      const { ignored } = t.context.tsNodeUnderTest.create({
        compilerOptions: { allowJs: false, jsx: 'preserve' },
        skipProject: true,
      });
      testIgnored(
        ignored,
        ['.ts', '.tsx', '.d.ts'],
        ['.js', '.jsx', '.mjs', '.cjs', '.xyz', '']
      );
    });
    test('correctly filters file extensions from the compiler when allowJs=true and jsx=true', (t) => {
      const { ignored } = t.context.tsNodeUnderTest.create({
        compilerOptions: { allowJs: true, jsx: 'preserve' },
        skipProject: true,
      });
      testIgnored(
        ignored,
        ['.ts', '.tsx', '.js', '.jsx', '.d.ts'],
        ['.mjs', '.cjs', '.xyz', '']
      );
    });
  });
<<<<<<< HEAD
=======

  test.suite('esm', (test) => {
    if (semver.gte(process.version, '12.16.0')) {
      test('should compile and execute as ESM', async () => {
        const { err, stdout } = await exec(
          `${CMD_ESM_LOADER_WITHOUT_PROJECT} index.ts`,
          {
            cwd: join(TEST_DIR, './esm'),
          }
        );
        expect(err).toBe(null);
        expect(stdout).toBe('foo bar baz biff libfoo\n');
      });
      test('should use source maps', async () => {
        const { err, stdout } = await exec(
          `${CMD_ESM_LOADER_WITHOUT_PROJECT} "throw error.ts"`,
          {
            cwd: join(TEST_DIR, './esm'),
          }
        );
        expect(err).not.toBe(null);
        expect(err!.message).toMatch(
          [
            `${pathToFileURL(join(TEST_DIR, './esm/throw error.ts'))
              .toString()
              .replace(/%20/g, ' ')}:100`,
            "  bar() { throw new Error('this is a demo'); }",
            '                ^',
            'Error: this is a demo',
          ].join('\n')
        );
      });

      test.suite('supports experimental-specifier-resolution=node', (test) => {
        test('via --experimental-specifier-resolution', async () => {
          const { err, stdout } = await exec(
            `${CMD_ESM_LOADER_WITHOUT_PROJECT} --experimental-specifier-resolution=node index.ts`,
            { cwd: join(TEST_DIR, './esm-node-resolver') }
          );
          expect(err).toBe(null);
          expect(stdout).toBe('foo bar baz biff libfoo\n');
        });
        test('via --es-module-specifier-resolution alias', async () => {
          const { err, stdout } = await exec(
            `${CMD_ESM_LOADER_WITHOUT_PROJECT} ${EXPERIMENTAL_MODULES_FLAG} --es-module-specifier-resolution=node index.ts`,
            { cwd: join(TEST_DIR, './esm-node-resolver') }
          );
          expect(err).toBe(null);
          expect(stdout).toBe('foo bar baz biff libfoo\n');
        });
        test('via NODE_OPTIONS', async () => {
          const { err, stdout } = await exec(
            `${CMD_ESM_LOADER_WITHOUT_PROJECT} index.ts`,
            {
              cwd: join(TEST_DIR, './esm-node-resolver'),
              env: {
                ...process.env,
                NODE_OPTIONS: `${EXPERIMENTAL_MODULES_FLAG} --experimental-specifier-resolution=node`,
              },
            }
          );
          expect(err).toBe(null);
          expect(stdout).toBe('foo bar baz biff libfoo\n');
        });
      });

      test('throws ERR_REQUIRE_ESM when attempting to require() an ESM script when ESM loader is enabled', async () => {
        const { err, stderr } = await exec(
          `${CMD_ESM_LOADER_WITHOUT_PROJECT} ./index.js`,
          {
            cwd: join(TEST_DIR, './esm-err-require-esm'),
          }
        );
        expect(err).not.toBe(null);
        expect(stderr).toMatch(
          'Error [ERR_REQUIRE_ESM]: Must use import to load ES Module:'
        );
      });

      test('defers to fallback loaders when URL should not be handled by ts-node', async () => {
        const { err, stdout, stderr } = await exec(
          `${CMD_ESM_LOADER_WITHOUT_PROJECT} index.mjs`,
          {
            cwd: join(TEST_DIR, './esm-import-http-url'),
          }
        );
        expect(err).not.toBe(null);
        // expect error from node's default resolver
        expect(stderr).toMatch(
          /Error \[ERR_UNSUPPORTED_ESM_URL_SCHEME\]:.*(?:\n.*){0,2}\n *at defaultResolve/
        );
      });

      test('should bypass import cache when changing search params', async () => {
        const { err, stdout } = await exec(
          `${CMD_ESM_LOADER_WITHOUT_PROJECT} index.ts`,
          {
            cwd: join(TEST_DIR, './esm-import-cache'),
          }
        );
        expect(err).toBe(null);
        expect(stdout).toBe('log1\nlog2\nlog2\n');
      });

      test('should support transpile only mode via dedicated loader entrypoint', async () => {
        const { err, stdout } = await exec(
          `${CMD_ESM_LOADER_WITHOUT_PROJECT}/transpile-only index.ts`,
          {
            cwd: join(TEST_DIR, './esm-transpile-only'),
          }
        );
        expect(err).toBe(null);
        expect(stdout).toBe('');
      });
      test('should throw type errors without transpile-only enabled', async () => {
        const { err, stdout } = await exec(
          `${CMD_ESM_LOADER_WITHOUT_PROJECT} index.ts`,
          {
            cwd: join(TEST_DIR, './esm-transpile-only'),
          }
        );
        if (err === null) {
          throw new Error('Command was expected to fail, but it succeeded.');
        }

        expect(err.message).toMatch('Unable to compile TypeScript');
        expect(err.message).toMatch(
          new RegExp(
            "TS2345: Argument of type '(?:number|1101)' is not assignable to parameter of type 'string'\\."
          )
        );
        expect(err.message).toMatch(
          new RegExp(
            "TS2322: Type '(?:\"hello world\"|string)' is not assignable to type 'number'\\."
          )
        );
        expect(stdout).toBe('');
      });

      test.suite('moduleTypes', (test) => {
        suite('with vanilla ts transpilation', 'tsconfig.json');
        suite('with third-party-transpiler', 'tsconfig-swc.json');
        function suite(name: string, tsconfig: string) {
          test.suite(name, (test) => {
            test('supports CJS webpack.config.ts in an otherwise ESM project', async (t) => {
              // A notable case where you can use ts-node's CommonJS loader, not the ESM loader, in an ESM project:
              // when loading a webpack.config.ts or similar config
              const { err, stdout } = await exec(
                `${CMD_TS_NODE_WITHOUT_PROJECT_FLAG} --project ./module-types/override-to-cjs/${tsconfig} ./module-types/override-to-cjs/test-webpack-config.cjs`
              );
              expect(err).toBe(null);
              expect(stdout).toBe(``);
            });
            test('should allow importing CJS in an otherwise ESM project', async (t) => {
              await run('override-to-cjs', tsconfig, 'cjs');
              if (semver.gte(process.version, '14.13.1'))
                await run('override-to-cjs', tsconfig, 'mjs');
            });
            test('should allow importing ESM in an otherwise CJS project', async (t) => {
              await run('override-to-esm', tsconfig, 'cjs');
              // Node 14.13.0 has a bug(?) where it checks for ESM-only syntax *before* we transform the code.
              if (semver.gte(process.version, '14.13.1'))
                await run('override-to-esm', tsconfig, 'mjs');
            });
          });
        }
        async function run(project: string, config: string, ext: string) {
          const { err, stderr, stdout } = await exec(
            `${CMD_ESM_LOADER_WITHOUT_PROJECT} ./module-types/${project}/test.${ext}`,
            {
              env: {
                ...process.env,
                TS_NODE_PROJECT: `./module-types/${project}/${config}`,
              },
            }
          );
          expect(err).toBe(null);
          expect(stdout).toBe(`Failures: 0\n`);
        }
      });
    }

    if (semver.gte(process.version, '12.0.0')) {
      test('throws ERR_REQUIRE_ESM when attempting to require() an ESM script when ESM loader is *not* enabled and node version is >= 12', async () => {
        // Node versions >= 12 support package.json "type" field and so will throw an error when attempting to load ESM as CJS
        const { err, stderr } = await exec(`${BIN_PATH} ./index.js`, {
          cwd: join(TEST_DIR, './esm-err-require-esm'),
        });
        expect(err).not.toBe(null);
        expect(stderr).toMatch(
          'Error [ERR_REQUIRE_ESM]: Must use import to load ES Module:'
        );
      });
    } else {
      test('Loads as CommonJS when attempting to require() an ESM script when ESM loader is *not* enabled and node version is < 12', async () => {
        // Node versions less than 12 do not support package.json "type" field and so will load ESM as CommonJS
        const { err, stdout } = await exec(`${BIN_PATH} ./index.js`, {
          cwd: join(TEST_DIR, './esm-err-require-esm'),
        });
        expect(err).toBe(null);
        expect(stdout).toMatch('CommonJS');
      });
    }
  });
>>>>>>> 19429969
});

test('Falls back to transpileOnly when ts compiler returns emitSkipped', async () => {
  const { err, stdout } = await exec(
    `${CMD_TS_NODE_WITHOUT_PROJECT_FLAG} --project tsconfig.json ./outside-rootDir/foo.js`,
    {
      cwd: join(TEST_DIR, 'emit-skipped-fallback'),
    }
  );
  expect(err).toBe(null);
  expect(stdout).toBe('foo\n');
});

test('Detect when typescript adds new ModuleKind values; flag as a failure so we can update our code flagged [MUST_UPDATE_FOR_NEW_MODULEKIND]', async () => {
  // We have marked a few places in our code with MUST_UPDATE_FOR_NEW_MODULEKIND to make it easier to update them when TS adds new ModuleKinds
  const foundKeys: string[] = [];
  function check(value: number, name: string, required: boolean) {
    if (required) expect(ts.ModuleKind[name]).toBe(value);
    if (ts.ModuleKind[value] === undefined) {
      expect(ts.ModuleKind[name]).toBeUndefined();
    } else {
      expect(ts.ModuleKind[value]).toBe(name);
      foundKeys.push(name, `${value}`);
    }
  }
  check(0, 'None', true);
  check(1, 'CommonJS', true);
  check(2, 'AMD', true);
  check(3, 'UMD', true);
  check(4, 'System', true);
  check(5, 'ES2015', true);
  try {
    check(6, 'ES2020', false);
    check(99, 'ESNext', true);
  } catch {
    // the value changed: is `99` now, but was `6` in TS 2.7
    check(6, 'ESNext', true);
    expect(ts.ModuleKind[99]).toBeUndefined();
  }
  check(7, 'ES2022', false);
  check(100, 'Node12', false);
  check(199, 'NodeNext', false);
  const actualKeys = Object.keys(ts.ModuleKind);
  actualKeys.sort();
  foundKeys.sort();
  expect(actualKeys).toEqual(foundKeys);
});<|MERGE_RESOLUTION|>--- conflicted
+++ resolved
@@ -1058,213 +1058,6 @@
       );
     });
   });
-<<<<<<< HEAD
-=======
-
-  test.suite('esm', (test) => {
-    if (semver.gte(process.version, '12.16.0')) {
-      test('should compile and execute as ESM', async () => {
-        const { err, stdout } = await exec(
-          `${CMD_ESM_LOADER_WITHOUT_PROJECT} index.ts`,
-          {
-            cwd: join(TEST_DIR, './esm'),
-          }
-        );
-        expect(err).toBe(null);
-        expect(stdout).toBe('foo bar baz biff libfoo\n');
-      });
-      test('should use source maps', async () => {
-        const { err, stdout } = await exec(
-          `${CMD_ESM_LOADER_WITHOUT_PROJECT} "throw error.ts"`,
-          {
-            cwd: join(TEST_DIR, './esm'),
-          }
-        );
-        expect(err).not.toBe(null);
-        expect(err!.message).toMatch(
-          [
-            `${pathToFileURL(join(TEST_DIR, './esm/throw error.ts'))
-              .toString()
-              .replace(/%20/g, ' ')}:100`,
-            "  bar() { throw new Error('this is a demo'); }",
-            '                ^',
-            'Error: this is a demo',
-          ].join('\n')
-        );
-      });
-
-      test.suite('supports experimental-specifier-resolution=node', (test) => {
-        test('via --experimental-specifier-resolution', async () => {
-          const { err, stdout } = await exec(
-            `${CMD_ESM_LOADER_WITHOUT_PROJECT} --experimental-specifier-resolution=node index.ts`,
-            { cwd: join(TEST_DIR, './esm-node-resolver') }
-          );
-          expect(err).toBe(null);
-          expect(stdout).toBe('foo bar baz biff libfoo\n');
-        });
-        test('via --es-module-specifier-resolution alias', async () => {
-          const { err, stdout } = await exec(
-            `${CMD_ESM_LOADER_WITHOUT_PROJECT} ${EXPERIMENTAL_MODULES_FLAG} --es-module-specifier-resolution=node index.ts`,
-            { cwd: join(TEST_DIR, './esm-node-resolver') }
-          );
-          expect(err).toBe(null);
-          expect(stdout).toBe('foo bar baz biff libfoo\n');
-        });
-        test('via NODE_OPTIONS', async () => {
-          const { err, stdout } = await exec(
-            `${CMD_ESM_LOADER_WITHOUT_PROJECT} index.ts`,
-            {
-              cwd: join(TEST_DIR, './esm-node-resolver'),
-              env: {
-                ...process.env,
-                NODE_OPTIONS: `${EXPERIMENTAL_MODULES_FLAG} --experimental-specifier-resolution=node`,
-              },
-            }
-          );
-          expect(err).toBe(null);
-          expect(stdout).toBe('foo bar baz biff libfoo\n');
-        });
-      });
-
-      test('throws ERR_REQUIRE_ESM when attempting to require() an ESM script when ESM loader is enabled', async () => {
-        const { err, stderr } = await exec(
-          `${CMD_ESM_LOADER_WITHOUT_PROJECT} ./index.js`,
-          {
-            cwd: join(TEST_DIR, './esm-err-require-esm'),
-          }
-        );
-        expect(err).not.toBe(null);
-        expect(stderr).toMatch(
-          'Error [ERR_REQUIRE_ESM]: Must use import to load ES Module:'
-        );
-      });
-
-      test('defers to fallback loaders when URL should not be handled by ts-node', async () => {
-        const { err, stdout, stderr } = await exec(
-          `${CMD_ESM_LOADER_WITHOUT_PROJECT} index.mjs`,
-          {
-            cwd: join(TEST_DIR, './esm-import-http-url'),
-          }
-        );
-        expect(err).not.toBe(null);
-        // expect error from node's default resolver
-        expect(stderr).toMatch(
-          /Error \[ERR_UNSUPPORTED_ESM_URL_SCHEME\]:.*(?:\n.*){0,2}\n *at defaultResolve/
-        );
-      });
-
-      test('should bypass import cache when changing search params', async () => {
-        const { err, stdout } = await exec(
-          `${CMD_ESM_LOADER_WITHOUT_PROJECT} index.ts`,
-          {
-            cwd: join(TEST_DIR, './esm-import-cache'),
-          }
-        );
-        expect(err).toBe(null);
-        expect(stdout).toBe('log1\nlog2\nlog2\n');
-      });
-
-      test('should support transpile only mode via dedicated loader entrypoint', async () => {
-        const { err, stdout } = await exec(
-          `${CMD_ESM_LOADER_WITHOUT_PROJECT}/transpile-only index.ts`,
-          {
-            cwd: join(TEST_DIR, './esm-transpile-only'),
-          }
-        );
-        expect(err).toBe(null);
-        expect(stdout).toBe('');
-      });
-      test('should throw type errors without transpile-only enabled', async () => {
-        const { err, stdout } = await exec(
-          `${CMD_ESM_LOADER_WITHOUT_PROJECT} index.ts`,
-          {
-            cwd: join(TEST_DIR, './esm-transpile-only'),
-          }
-        );
-        if (err === null) {
-          throw new Error('Command was expected to fail, but it succeeded.');
-        }
-
-        expect(err.message).toMatch('Unable to compile TypeScript');
-        expect(err.message).toMatch(
-          new RegExp(
-            "TS2345: Argument of type '(?:number|1101)' is not assignable to parameter of type 'string'\\."
-          )
-        );
-        expect(err.message).toMatch(
-          new RegExp(
-            "TS2322: Type '(?:\"hello world\"|string)' is not assignable to type 'number'\\."
-          )
-        );
-        expect(stdout).toBe('');
-      });
-
-      test.suite('moduleTypes', (test) => {
-        suite('with vanilla ts transpilation', 'tsconfig.json');
-        suite('with third-party-transpiler', 'tsconfig-swc.json');
-        function suite(name: string, tsconfig: string) {
-          test.suite(name, (test) => {
-            test('supports CJS webpack.config.ts in an otherwise ESM project', async (t) => {
-              // A notable case where you can use ts-node's CommonJS loader, not the ESM loader, in an ESM project:
-              // when loading a webpack.config.ts or similar config
-              const { err, stdout } = await exec(
-                `${CMD_TS_NODE_WITHOUT_PROJECT_FLAG} --project ./module-types/override-to-cjs/${tsconfig} ./module-types/override-to-cjs/test-webpack-config.cjs`
-              );
-              expect(err).toBe(null);
-              expect(stdout).toBe(``);
-            });
-            test('should allow importing CJS in an otherwise ESM project', async (t) => {
-              await run('override-to-cjs', tsconfig, 'cjs');
-              if (semver.gte(process.version, '14.13.1'))
-                await run('override-to-cjs', tsconfig, 'mjs');
-            });
-            test('should allow importing ESM in an otherwise CJS project', async (t) => {
-              await run('override-to-esm', tsconfig, 'cjs');
-              // Node 14.13.0 has a bug(?) where it checks for ESM-only syntax *before* we transform the code.
-              if (semver.gte(process.version, '14.13.1'))
-                await run('override-to-esm', tsconfig, 'mjs');
-            });
-          });
-        }
-        async function run(project: string, config: string, ext: string) {
-          const { err, stderr, stdout } = await exec(
-            `${CMD_ESM_LOADER_WITHOUT_PROJECT} ./module-types/${project}/test.${ext}`,
-            {
-              env: {
-                ...process.env,
-                TS_NODE_PROJECT: `./module-types/${project}/${config}`,
-              },
-            }
-          );
-          expect(err).toBe(null);
-          expect(stdout).toBe(`Failures: 0\n`);
-        }
-      });
-    }
-
-    if (semver.gte(process.version, '12.0.0')) {
-      test('throws ERR_REQUIRE_ESM when attempting to require() an ESM script when ESM loader is *not* enabled and node version is >= 12', async () => {
-        // Node versions >= 12 support package.json "type" field and so will throw an error when attempting to load ESM as CJS
-        const { err, stderr } = await exec(`${BIN_PATH} ./index.js`, {
-          cwd: join(TEST_DIR, './esm-err-require-esm'),
-        });
-        expect(err).not.toBe(null);
-        expect(stderr).toMatch(
-          'Error [ERR_REQUIRE_ESM]: Must use import to load ES Module:'
-        );
-      });
-    } else {
-      test('Loads as CommonJS when attempting to require() an ESM script when ESM loader is *not* enabled and node version is < 12', async () => {
-        // Node versions less than 12 do not support package.json "type" field and so will load ESM as CommonJS
-        const { err, stdout } = await exec(`${BIN_PATH} ./index.js`, {
-          cwd: join(TEST_DIR, './esm-err-require-esm'),
-        });
-        expect(err).toBe(null);
-        expect(stdout).toMatch('CommonJS');
-      });
-    }
-  });
->>>>>>> 19429969
 });
 
 test('Falls back to transpileOnly when ts compiler returns emitSkipped', async () => {
