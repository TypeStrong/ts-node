--- conflicted
+++ resolved
@@ -23,55 +23,6 @@
 const test = context(ctxTsNode);
 
 test.suite('ts-node', (test) => {
-<<<<<<< HEAD
-  test('should export the correct version', (t) => {
-    expect(t.context.tsNodeUnderTest.VERSION).toBe(
-      require('../../package.json').version
-    );
-  });
-  test('should export all CJS entrypoints', () => {
-    // Ensure our package.json "exports" declaration allows `require()`ing all our entrypoints
-    // https://github.com/TypeStrong/ts-node/pull/1026
-
-    testsDirRequire.resolve('ts-node');
-
-    // only reliably way to ask node for the root path of a dependency is Path.resolve(require.resolve('ts-node/package'), '..')
-    testsDirRequire.resolve('ts-node/package');
-    testsDirRequire.resolve('ts-node/package.json');
-
-    // All bin entrypoints for people who need to augment our CLI: `node -r otherstuff ./node_modules/ts-node/dist/bin`
-    testsDirRequire.resolve('ts-node/dist/bin');
-    testsDirRequire.resolve('ts-node/dist/bin.js');
-    testsDirRequire.resolve('ts-node/dist/bin-transpile');
-    testsDirRequire.resolve('ts-node/dist/bin-transpile.js');
-    testsDirRequire.resolve('ts-node/dist/bin-script');
-    testsDirRequire.resolve('ts-node/dist/bin-script.js');
-    testsDirRequire.resolve('ts-node/dist/bin-cwd');
-    testsDirRequire.resolve('ts-node/dist/bin-cwd.js');
-
-    // Must be `require()`able obviously
-    testsDirRequire.resolve('ts-node/register');
-    testsDirRequire.resolve('ts-node/register/files');
-    testsDirRequire.resolve('ts-node/register/transpile-only');
-    testsDirRequire.resolve('ts-node/register/type-check');
-
-    // `node --loader ts-node/esm`
-    testsDirRequire.resolve('ts-node/esm');
-    testsDirRequire.resolve('ts-node/esm.mjs');
-    testsDirRequire.resolve('ts-node/esm/transpile-only');
-    testsDirRequire.resolve('ts-node/esm/transpile-only.mjs');
-
-    testsDirRequire.resolve('ts-node/transpilers/swc');
-    testsDirRequire.resolve('ts-node/transpilers/swc-experimental');
-
-    testsDirRequire.resolve('ts-node/node14/tsconfig.json');
-    testsDirRequire.resolve('ts-node/node16/tsconfig.json');
-    testsDirRequire.resolve('ts-node/node18/tsconfig.json');
-    testsDirRequire.resolve('ts-node/node20/tsconfig.json');
-  });
-
-=======
->>>>>>> 7af5c488
   test('should not load typescript outside of loadConfig', async () => {
     const r = await exec(
       `node -e "require('ts-node'); console.dir(Object.keys(require.cache).filter(k => k.includes('node_modules/typescript')).length)"`
@@ -458,88 +409,6 @@
       expect(r.stderr).toBe('');
     });
 
-<<<<<<< HEAD
-    test.suite(
-      'should use implicit @tsconfig/bases config when one is not loaded from disk',
-      ({ contextEach }) => {
-        const test = contextEach(ctxTmpDirOutsideCheckout);
-        const libAndTarget =
-          semver.gte(process.versions.node, '18.0.0') && tsSupportsEs2022
-            ? 'es2022'
-            : semver.gte(process.versions.node, '16.0.0') && tsSupportsEs2021
-            ? 'es2021'
-            : 'es2020';
-        test('implicitly uses @tsconfig/node14, @tsconfig/node16, @tsconfig/node18, or @tsconfig/node20 compilerOptions when both TS and node versions support it', async (t) => {
-          const r1 = await exec(`${BIN_PATH} --showConfig`, {
-            cwd: t.context.tmpDir,
-          });
-          expect(r1.err).toBe(null);
-          t.like(JSON.parse(r1.stdout), {
-            compilerOptions: {
-              target: libAndTarget,
-              lib: [libAndTarget],
-            },
-          });
-          const r2 = await exec(`${BIN_PATH} -pe 10n`, {
-            cwd: t.context.tmpDir,
-          });
-          expect(r2.err).toBe(null);
-          expect(r2.stdout).toBe('10n\n');
-        });
-        test('implicitly loads @types/node even when not installed within local directory', async (t) => {
-          const r = await exec(`${BIN_PATH} -pe process.env.foo`, {
-            cwd: t.context.tmpDir,
-            env: { ...process.env, foo: 'hello world' },
-          });
-          expect(r.err).toBe(null);
-          expect(r.stdout).toBe('hello world\n');
-        });
-        test('implicitly loads local @types/node', async (t) => {
-          t.context.fixture.readFrom(
-            join(TEST_DIR, 'local-types-node'),
-            undefined,
-            []
-          );
-          t.context.fixture.write();
-          const r = await exec(`${BIN_PATH} -pe process.env.foo`, {
-            cwd: t.context.fixture.cwd,
-            env: { ...process.env, foo: 'hello world' },
-          });
-          expect(r.err).not.toBe(null);
-          expect(r.stderr).toMatch(
-            "Property 'env' does not exist on type 'LocalNodeTypes_Process'"
-          );
-        });
-      }
-    );
-
-    test.suite(
-      'should bundle @tsconfig/bases to be used in your own tsconfigs',
-      (test) => {
-        // Older TS versions will complain about newer `target` and `lib` options
-        test.if(tsSupportsEs2022);
-        const macro = test.macro((nodeVersion: string) => async (t) => {
-          const config = require(`@tsconfig/${nodeVersion}/tsconfig.json`);
-          const r = await exec(`${BIN_PATH} --showConfig -e 10n`, {
-            cwd: join(TEST_DIR, 'tsconfig-bases', nodeVersion),
-          });
-          expect(r.err).toBe(null);
-          t.like(JSON.parse(r.stdout), {
-            compilerOptions: {
-              target: config.compilerOptions.target,
-              lib: config.compilerOptions.lib,
-            },
-          });
-        });
-        test(`ts-node/node14/tsconfig.json`, macro, 'node14');
-        test(`ts-node/node16/tsconfig.json`, macro, 'node16');
-        test(`ts-node/node18/tsconfig.json`, macro, 'node18');
-        test(`ts-node/node20/tsconfig.json`, macro, 'node20');
-      }
-    );
-
-=======
->>>>>>> 7af5c488
     test.suite('compiler host', (test) => {
       test('should execute cli', async () => {
         const r = await exec(`${CMD_TS_NODE_WITH_PROJECT_FLAG} --compiler-host hello-world`);
