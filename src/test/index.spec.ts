import { _test } from './testlib';
import * as expect from 'expect';
import { join, resolve, sep as pathSep } from 'path';
import { tmpdir } from 'os';
import semver = require('semver');
import ts = require('typescript');
import { lstatSync, mkdtempSync } from 'fs';
import { npath } from '@yarnpkg/fslib';
import type _createRequire from 'create-require';
import { pathToFileURL } from 'url';
import { createExec } from './exec-helpers';
import {
  BIN_CWD_PATH,
  BIN_PATH,
  BIN_SCRIPT_PATH,
  DIST_DIR,
  ROOT_DIR,
  TEST_DIR,
  testsDirRequire,
  tsNodeTypes,
  xfs,
  contextTsNodeUnderTest,
  CMD_TS_NODE_WITH_PROJECT_FLAG,
  CMD_TS_NODE_WITHOUT_PROJECT_FLAG,
  CMD_ESM_LOADER_WITHOUT_PROJECT,
  EXPERIMENTAL_MODULES_FLAG,
} from './helpers';

const exec = createExec({
  cwd: TEST_DIR,
});

const test = _test.context(contextTsNodeUnderTest);

test.suite('ts-node', (test) => {
  test('should export the correct version', (t) => {
    expect(t.context.tsNodeUnderTest.VERSION).toBe(
      require('../../package.json').version
    );
  });
  test('should export all CJS entrypoints', () => {
    // Ensure our package.json "exports" declaration allows `require()`ing all our entrypoints
    // https://github.com/TypeStrong/ts-node/pull/1026

    testsDirRequire.resolve('ts-node');

    // only reliably way to ask node for the root path of a dependency is Path.resolve(require.resolve('ts-node/package'), '..')
    testsDirRequire.resolve('ts-node/package');
    testsDirRequire.resolve('ts-node/package.json');

    // All bin entrypoints for people who need to augment our CLI: `node -r otherstuff ./node_modules/ts-node/dist/bin`
    testsDirRequire.resolve('ts-node/dist/bin');
    testsDirRequire.resolve('ts-node/dist/bin.js');
    testsDirRequire.resolve('ts-node/dist/bin-transpile');
    testsDirRequire.resolve('ts-node/dist/bin-transpile.js');
    testsDirRequire.resolve('ts-node/dist/bin-script');
    testsDirRequire.resolve('ts-node/dist/bin-script.js');
    testsDirRequire.resolve('ts-node/dist/bin-cwd');
    testsDirRequire.resolve('ts-node/dist/bin-cwd.js');

    // Must be `require()`able obviously
    testsDirRequire.resolve('ts-node/register');
    testsDirRequire.resolve('ts-node/register/files');
    testsDirRequire.resolve('ts-node/register/transpile-only');
    testsDirRequire.resolve('ts-node/register/type-check');

    // `node --loader ts-node/esm`
    testsDirRequire.resolve('ts-node/esm');
    testsDirRequire.resolve('ts-node/esm.mjs');
    testsDirRequire.resolve('ts-node/esm/transpile-only');
    testsDirRequire.resolve('ts-node/esm/transpile-only.mjs');

    testsDirRequire.resolve('ts-node/transpilers/swc-experimental');

    testsDirRequire.resolve('ts-node/node10/tsconfig.json');
    testsDirRequire.resolve('ts-node/node12/tsconfig.json');
    testsDirRequire.resolve('ts-node/node14/tsconfig.json');
    testsDirRequire.resolve('ts-node/node16/tsconfig.json');
  });

  test.suite('cli', (test) => {
    test('should execute cli', async () => {
      const { err, stdout } = await exec(
        `${CMD_TS_NODE_WITH_PROJECT_FLAG} hello-world`
      );
      expect(err).toBe(null);
      expect(stdout).toBe('Hello, world!\n');
    });

    test('shows usage via --help', async () => {
      const { err, stdout } = await exec(
        `${CMD_TS_NODE_WITHOUT_PROJECT_FLAG} --help`
      );
      expect(err).toBe(null);
      expect(stdout).toMatch(/Usage: ts-node /);
    });
    test('shows version via -v', async () => {
      const { err, stdout } = await exec(
        `${CMD_TS_NODE_WITHOUT_PROJECT_FLAG} -v`
      );
      expect(err).toBe(null);
      expect(stdout.trim()).toBe(
        'v' + testsDirRequire('ts-node/package').version
      );
    });
    test('shows version of compiler via -vv', async () => {
      const { err, stdout } = await exec(
        `${CMD_TS_NODE_WITHOUT_PROJECT_FLAG} -vv`
      );
      expect(err).toBe(null);
      expect(stdout.trim()).toBe(
        `ts-node v${testsDirRequire('ts-node/package').version}\n` +
          `node ${process.version}\n` +
          `compiler v${testsDirRequire('typescript/package').version}`
      );
    });

    test('should register via cli', async () => {
      const { err, stdout } = await exec(
        `node -r ts-node/register hello-world.ts`,
        {
          cwd: TEST_DIR,
        }
      );
      expect(err).toBe(null);
      expect(stdout).toBe('Hello, world!\n');
    });

    test('should execute cli with absolute path', async () => {
      const { err, stdout } = await exec(
        `${CMD_TS_NODE_WITH_PROJECT_FLAG} "${join(TEST_DIR, 'hello-world')}"`
      );
      expect(err).toBe(null);
      expect(stdout).toBe('Hello, world!\n');
    });

    test('should print scripts', async () => {
      const { err, stdout } = await exec(
        `${CMD_TS_NODE_WITH_PROJECT_FLAG} -pe "import { example } from './complex/index';example()"`
      );
      expect(err).toBe(null);
      expect(stdout).toBe('example\n');
    });

    test('should provide registered information globally', async () => {
      const { err, stdout } = await exec(
        `${CMD_TS_NODE_WITH_PROJECT_FLAG} env`
      );
      expect(err).toBe(null);
      expect(stdout).toBe('object\n');
    });

    test('should provide registered information on register', async () => {
      const { err, stdout } = await exec(`node -r ts-node/register env.ts`, {
        cwd: TEST_DIR,
      });
      expect(err).toBe(null);
      expect(stdout).toBe('object\n');
    });

    if (semver.gte(ts.version, '1.8.0')) {
      test('should allow js', async () => {
        const { err, stdout } = await exec(
          [
            CMD_TS_NODE_WITH_PROJECT_FLAG,
            '-O "{\\"allowJs\\":true}"',
            '-pe "import { main } from \'./allow-js/run\';main()"',
          ].join(' ')
        );
        expect(err).toBe(null);
        expect(stdout).toBe('hello world\n');
      });

      test('should include jsx when `allow-js` true', async () => {
        const { err, stdout } = await exec(
          [
            CMD_TS_NODE_WITH_PROJECT_FLAG,
            '-O "{\\"allowJs\\":true}"',
            '-pe "import { Foo2 } from \'./allow-js/with-jsx\'; Foo2.sayHi()"',
          ].join(' ')
        );
        expect(err).toBe(null);
        expect(stdout).toBe('hello world\n');
      });
    }

    test('should eval code', async () => {
      const { err, stdout } = await exec(
        `${CMD_TS_NODE_WITH_PROJECT_FLAG} -e "import * as m from './module';console.log(m.example('test'))"`
      );
      expect(err).toBe(null);
      expect(stdout).toBe('TEST\n');
    });

    test('should import empty files', async () => {
      const { err, stdout } = await exec(
        `${CMD_TS_NODE_WITH_PROJECT_FLAG} -e "import './empty'"`
      );
      expect(err).toBe(null);
      expect(stdout).toBe('');
    });

    test('should throw errors', async () => {
      const { err } = await exec(
        `${CMD_TS_NODE_WITH_PROJECT_FLAG} -e "import * as m from './module';console.log(m.example(123))"`
      );
      if (err === null) {
        throw new Error('Command was expected to fail, but it succeeded.');
      }

      expect(err.message).toMatch(
        new RegExp(
          "TS2345: Argument of type '(?:number|123)' " +
            "is not assignable to parameter of type 'string'\\."
        )
      );
    });

    test('should be able to ignore diagnostic', async () => {
      const { err } = await exec(
        `${CMD_TS_NODE_WITH_PROJECT_FLAG} --ignore-diagnostics 2345 -e "import * as m from './module';console.log(m.example(123))"`
      );
      if (err === null) {
        throw new Error('Command was expected to fail, but it succeeded.');
      }

      expect(err.message).toMatch(
        /TypeError: (?:(?:undefined|foo\.toUpperCase) is not a function|.*has no method \'toUpperCase\')/
      );
    });

    test('should work with source maps', async () => {
      const { err } = await exec(
        `${CMD_TS_NODE_WITH_PROJECT_FLAG} "throw error"`
      );
      if (err === null) {
        throw new Error('Command was expected to fail, but it succeeded.');
      }

      expect(err.message).toMatch(
        [
          `${join(TEST_DIR, 'throw error.ts')}:100`,
          "  bar() { throw new Error('this is a demo'); }",
          '                ^',
          'Error: this is a demo',
        ].join('\n')
      );
    });

    test('should work with source maps in --transpile-only mode', async () => {
      const { err } = await exec(
        `${CMD_TS_NODE_WITH_PROJECT_FLAG} --transpile-only "throw error"`
      );
      if (err === null) {
        throw new Error('Command was expected to fail, but it succeeded.');
      }

      expect(err.message).toMatch(
        [
          `${join(TEST_DIR, 'throw error.ts')}:100`,
          "  bar() { throw new Error('this is a demo'); }",
          '                ^',
          'Error: this is a demo',
        ].join('\n')
      );
    });

    test('eval should work with source maps', async () => {
      const { err } = await exec(
        `${CMD_TS_NODE_WITH_PROJECT_FLAG} -pe "import './throw error'"`
      );
      if (err === null) {
        throw new Error('Command was expected to fail, but it succeeded.');
      }

      expect(err.message).toMatch(
        [
          `${join(TEST_DIR, 'throw error.ts')}:100`,
          "  bar() { throw new Error('this is a demo'); }",
          '                ^',
        ].join('\n')
      );
    });

    test('should support transpile only mode', async () => {
      const { err } = await exec(
        `${CMD_TS_NODE_WITH_PROJECT_FLAG} --transpile-only -pe "x"`
      );
      if (err === null) {
        throw new Error('Command was expected to fail, but it succeeded.');
      }

      expect(err.message).toMatch('ReferenceError: x is not defined');
    });

    test('should throw error even in transpileOnly mode', async () => {
      const { err } = await exec(
        `${CMD_TS_NODE_WITH_PROJECT_FLAG} --transpile-only -pe "console."`
      );
      if (err === null) {
        throw new Error('Command was expected to fail, but it succeeded.');
      }

      expect(err.message).toMatch('error TS1003: Identifier expected');
    });

    test('should support third-party transpilers via --transpiler', async () => {
      const { err, stdout } = await exec(
        `${CMD_TS_NODE_WITHOUT_PROJECT_FLAG} --transpiler ts-node/transpilers/swc-experimental transpile-only-swc`
      );
      expect(err).toBe(null);
      expect(stdout).toMatch('Hello World!');
    });

    test('should support third-party transpilers via tsconfig', async () => {
      const { err, stdout } = await exec(
        `${CMD_TS_NODE_WITHOUT_PROJECT_FLAG} transpile-only-swc-via-tsconfig`
      );
      expect(err).toBe(null);
      expect(stdout).toMatch('Hello World!');
    });

    if (semver.gte(process.version, '12.16.0')) {
      test('swc transpiler supports native ESM emit', async () => {
        const { err, stdout } = await exec(
          `${CMD_ESM_LOADER_WITHOUT_PROJECT} ./index.ts`,
          {
            cwd: resolve(TEST_DIR, 'transpile-only-swc-native-esm'),
          }
        );
        expect(err).toBe(null);
        expect(stdout).toMatch('Hello file://');
      });
    }

    test('should pipe into `ts-node` and evaluate', async () => {
      const execPromise = exec(CMD_TS_NODE_WITH_PROJECT_FLAG);
      execPromise.child.stdin!.end("console.log('hello')");
      const { err, stdout } = await execPromise;
      expect(err).toBe(null);
      expect(stdout).toBe('hello\n');
    });

    test('should pipe into `ts-node`', async () => {
      const execPromise = exec(`${CMD_TS_NODE_WITH_PROJECT_FLAG} -p`);
      execPromise.child.stdin!.end('true');
      const { err, stdout } = await execPromise;
      expect(err).toBe(null);
      expect(stdout).toBe('true\n');
    });

    test('should pipe into an eval script', async () => {
      const execPromise = exec(
        `${CMD_TS_NODE_WITH_PROJECT_FLAG} --transpile-only -pe "process.stdin.isTTY"`
      );
      execPromise.child.stdin!.end('true');
      const { err, stdout } = await execPromise;
      expect(err).toBe(null);
      expect(stdout).toBe('undefined\n');
    });

    test('should support require flags', async () => {
      const { err, stdout } = await exec(
        `${CMD_TS_NODE_WITH_PROJECT_FLAG} -r ./hello-world -pe "console.log('success')"`
      );
      expect(err).toBe(null);
      expect(stdout).toBe('Hello, world!\nsuccess\nundefined\n');
    });

    test('should support require from node modules', async () => {
      const { err, stdout } = await exec(
        `${CMD_TS_NODE_WITH_PROJECT_FLAG} -r typescript -e "console.log('success')"`
      );
      expect(err).toBe(null);
      expect(stdout).toBe('success\n');
    });

    test('should use source maps with react tsx', async () => {
      const { err, stdout } = await exec(
        `${CMD_TS_NODE_WITH_PROJECT_FLAG} "throw error react tsx.tsx"`
      );
      expect(err).not.toBe(null);
      expect(err!.message).toMatch(
        [
          `${join(TEST_DIR, './throw error react tsx.tsx')}:100`,
          "  bar() { throw new Error('this is a demo'); }",
          '                ^',
          'Error: this is a demo',
        ].join('\n')
      );
    });

    test('should use source maps with react tsx in --transpile-only mode', async () => {
      const { err, stdout } = await exec(
        `${CMD_TS_NODE_WITH_PROJECT_FLAG} --transpile-only "throw error react tsx.tsx"`
      );
      expect(err).not.toBe(null);
      expect(err!.message).toMatch(
        [
          `${join(TEST_DIR, './throw error react tsx.tsx')}:100`,
          "  bar() { throw new Error('this is a demo'); }",
          '                ^',
          'Error: this is a demo',
        ].join('\n')
      );
    });

    test('should allow custom typings', async () => {
      const { err, stdout } = await exec(
        `${CMD_TS_NODE_WITH_PROJECT_FLAG} custom-types`
      );
      // This error comes from *node*, meaning TypeScript respected the custom types (good) but *node* could not find the non-existent module (expected)
      expect(err?.message).toMatch(
        /Error: Cannot find module 'does-not-exist'/
      );
    });

    test('should preserve `ts-node` context with child process', async () => {
      const { err, stdout } = await exec(
        `${CMD_TS_NODE_WITH_PROJECT_FLAG} child-process`
      );
      expect(err).toBe(null);
      expect(stdout).toBe('Hello, world!\n');
    });

    test('should import js before ts by default', async () => {
      const { err, stdout } = await exec(
        `${CMD_TS_NODE_WITH_PROJECT_FLAG} import-order/compiled`
      );
      expect(err).toBe(null);
      expect(stdout).toBe('Hello, JavaScript!\n');
    });

    const preferTsExtsEntrypoint = semver.gte(process.version, '12.0.0')
      ? 'import-order/compiled'
      : 'import-order/require-compiled';
    test('should import ts before js when --prefer-ts-exts flag is present', async () => {
      const { err, stdout } = await exec(
        `${CMD_TS_NODE_WITH_PROJECT_FLAG} --prefer-ts-exts ${preferTsExtsEntrypoint}`
      );
      expect(err).toBe(null);
      expect(stdout).toBe('Hello, TypeScript!\n');
    });

    test('should import ts before js when TS_NODE_PREFER_TS_EXTS env is present', async () => {
      const { err, stdout } = await exec(
        `${CMD_TS_NODE_WITH_PROJECT_FLAG} ${preferTsExtsEntrypoint}`,
        {
          env: { ...process.env, TS_NODE_PREFER_TS_EXTS: 'true' },
        }
      );
      expect(err).toBe(null);
      expect(stdout).toBe('Hello, TypeScript!\n');
    });

    test('should ignore .d.ts files', async () => {
      const { err, stdout } = await exec(
        `${CMD_TS_NODE_WITH_PROJECT_FLAG} import-order/importer`
      );
      expect(err).toBe(null);
      expect(stdout).toBe('Hello, World!\n');
    });

    test.suite('issue #884', (test) => {
      test('should compile', async (t) => {
        // TODO disabled because it consistently fails on Windows on TS 2.7
        if (
          process.platform === 'win32' &&
          semver.satisfies(ts.version, '2.7')
        ) {
          t.log('Skipping');
          return;
        } else {
          const { err, stdout } = await exec(
            `"${BIN_PATH}" --project issue-884/tsconfig.json issue-884`
          );
          expect(err).toBe(null);
          expect(stdout).toBe('');
        }
      });
    });

    test.suite('issue #986', (test) => {
      test('should not compile', async () => {
        const { err, stdout, stderr } = await exec(
          `"${BIN_PATH}" --project issue-986/tsconfig.json issue-986`
        );
        expect(err).not.toBe(null);
        expect(stderr).toMatch("Cannot find name 'TEST'"); // TypeScript error.
        expect(stdout).toBe('');
      });

      test('should compile with `--files`', async () => {
        const { err, stdout, stderr } = await exec(
          `"${BIN_PATH}" --files --project issue-986/tsconfig.json issue-986`
        );
        expect(err).not.toBe(null);
        expect(stderr).toMatch('ReferenceError: TEST is not defined'); // Runtime error.
        expect(stdout).toBe('');
      });
    });

    if (semver.gte(ts.version, '2.7.0')) {
      test('should locate tsconfig relative to entry-point by default', async () => {
        const { err, stdout } = await exec(`${BIN_PATH} ../a/index`, {
          cwd: join(TEST_DIR, 'cwd-and-script-mode/b'),
        });
        expect(err).toBe(null);
        expect(stdout).toMatch(/plugin-a/);
      });
      test('should locate tsconfig relative to entry-point via ts-node-script', async () => {
        const { err, stdout } = await exec(`${BIN_SCRIPT_PATH} ../a/index`, {
          cwd: join(TEST_DIR, 'cwd-and-script-mode/b'),
        });
        expect(err).toBe(null);
        expect(stdout).toMatch(/plugin-a/);
      });
      test('should locate tsconfig relative to entry-point with --script-mode', async () => {
        const { err, stdout } = await exec(
          `${BIN_PATH} --script-mode ../a/index`,
          {
            cwd: join(TEST_DIR, 'cwd-and-script-mode/b'),
          }
        );
        expect(err).toBe(null);
        expect(stdout).toMatch(/plugin-a/);
      });
      test('should locate tsconfig relative to cwd via ts-node-cwd', async () => {
        const { err, stdout } = await exec(`${BIN_CWD_PATH} ../a/index`, {
          cwd: join(TEST_DIR, 'cwd-and-script-mode/b'),
        });
        expect(err).toBe(null);
        expect(stdout).toMatch(/plugin-b/);
      });
      test('should locate tsconfig relative to cwd in --cwd-mode', async () => {
        const { err, stdout } = await exec(
          `${BIN_PATH} --cwd-mode ../a/index`,
          { cwd: join(TEST_DIR, 'cwd-and-script-mode/b') }
        );
        expect(err).toBe(null);
        expect(stdout).toMatch(/plugin-b/);
      });
      test('should locate tsconfig relative to realpath, not symlink, when entrypoint is a symlink', async (t) => {
        if (
          lstatSync(
            join(TEST_DIR, 'main-realpath/symlink/symlink.tsx')
          ).isSymbolicLink()
        ) {
          const { err, stdout } = await exec(
            `${BIN_PATH} main-realpath/symlink/symlink.tsx`
          );
          expect(err).toBe(null);
          expect(stdout).toBe('');
        } else {
          t.log('Skipping');
          return;
        }
      });
    }

    test.suite('should read ts-node options from tsconfig.json', (test) => {
      const BIN_EXEC = `"${BIN_PATH}" --project tsconfig-options/tsconfig.json`;

      test('should override compiler options from env', async () => {
        const { err, stdout } = await exec(
          `${BIN_EXEC} tsconfig-options/log-options1.js`,
          {
            env: {
              ...process.env,
              TS_NODE_COMPILER_OPTIONS: '{"typeRoots": ["env-typeroots"]}',
            },
          }
        );
        expect(err).toBe(null);
        const { config } = JSON.parse(stdout);
        expect(config.options.typeRoots).toEqual([
          join(TEST_DIR, './tsconfig-options/env-typeroots').replace(
            /\\/g,
            '/'
          ),
        ]);
      });

      test('should use options from `tsconfig.json`', async () => {
        const { err, stdout } = await exec(
          `${BIN_EXEC} tsconfig-options/log-options1.js`
        );
        expect(err).toBe(null);
        const { options, config } = JSON.parse(stdout);
        expect(config.options.typeRoots).toEqual([
          join(TEST_DIR, './tsconfig-options/tsconfig-typeroots').replace(
            /\\/g,
            '/'
          ),
        ]);
        expect(config.options.types).toEqual(['tsconfig-tsnode-types']);
        expect(options.pretty).toBe(undefined);
        expect(options.skipIgnore).toBe(false);
        expect(options.transpileOnly).toBe(true);
        expect(options.require).toEqual([
          join(TEST_DIR, './tsconfig-options/required1.js'),
        ]);
      });

      test('should ignore empty strings in the array options', async () => {
        const { err, stdout } = await exec(
          `${BIN_EXEC} tsconfig-options/log-options1.js`,
          {
            env: {
              ...process.env,
              TS_NODE_IGNORE: '',
            },
          }
        );
        expect(err).toBe(null);
        const { options } = JSON.parse(stdout);
        expect(options.ignore).toEqual([]);
      });

      test('should have flags override / merge with `tsconfig.json`', async () => {
        const { err, stdout } = await exec(
          `${BIN_EXEC} --skip-ignore --compiler-options "{\\"types\\":[\\"flags-types\\"]}" --require ./tsconfig-options/required2.js tsconfig-options/log-options2.js`
        );
        expect(err).toBe(null);
        const { options, config } = JSON.parse(stdout);
        expect(config.options.typeRoots).toEqual([
          join(TEST_DIR, './tsconfig-options/tsconfig-typeroots').replace(
            /\\/g,
            '/'
          ),
        ]);
        expect(config.options.types).toEqual(['flags-types']);
        expect(options.pretty).toBe(undefined);
        expect(options.skipIgnore).toBe(true);
        expect(options.transpileOnly).toBe(true);
        expect(options.require).toEqual([
          join(TEST_DIR, './tsconfig-options/required1.js'),
          './tsconfig-options/required2.js',
        ]);
      });

      test('should have `tsconfig.json` override environment', async () => {
        const { err, stdout } = await exec(
          `${BIN_EXEC} tsconfig-options/log-options1.js`,
          {
            env: {
              ...process.env,
              TS_NODE_PRETTY: 'true',
              TS_NODE_SKIP_IGNORE: 'true',
            },
          }
        );
        expect(err).toBe(null);
        const { options, config } = JSON.parse(stdout);
        expect(config.options.typeRoots).toEqual([
          join(TEST_DIR, './tsconfig-options/tsconfig-typeroots').replace(
            /\\/g,
            '/'
          ),
        ]);
        expect(config.options.types).toEqual(['tsconfig-tsnode-types']);
        expect(options.pretty).toBe(true);
        expect(options.skipIgnore).toBe(false);
        expect(options.transpileOnly).toBe(true);
        expect(options.require).toEqual([
          join(TEST_DIR, './tsconfig-options/required1.js'),
        ]);
      });

      if (semver.gte(ts.version, '3.2.0')) {
        test('should pull ts-node options from extended `tsconfig.json`', async () => {
          const { err, stdout } = await exec(
            `${BIN_PATH} --show-config --project ./tsconfig-extends/tsconfig.json`
          );
          expect(err).toBe(null);
          const config = JSON.parse(stdout);
          expect(config['ts-node'].require).toEqual([
            resolve(TEST_DIR, 'tsconfig-extends/other/require-hook.js'),
          ]);
          expect(config['ts-node'].scopeDir).toBe(
            resolve(TEST_DIR, 'tsconfig-extends/other/scopedir')
          );
          expect(config['ts-node'].preferTsExts).toBe(true);
        });
      }
    });

    test.suite(
      'should use implicit @tsconfig/bases config when one is not loaded from disk',
      (_test) => {
        const test = _test.context(async (t) => ({
          tempDir: mkdtempSync(join(tmpdir(), 'ts-node-spec')),
        }));
        if (
          semver.gte(ts.version, '3.5.0') &&
          semver.gte(process.versions.node, '14.0.0')
        ) {
          const libAndTarget = semver.gte(process.versions.node, '16.0.0')
            ? 'es2021'
            : 'es2020';
          test('implicitly uses @tsconfig/node14 or @tsconfig/node16 compilerOptions when both TS and node versions support it', async (t) => {
            // node14 and node16 configs are identical, hence the "or"
            const {
              context: { tempDir },
            } = t;
            const {
              err: err1,
              stdout: stdout1,
              stderr: stderr1,
            } = await exec(`${BIN_PATH} --showConfig`, { cwd: tempDir });
            expect(err1).toBe(null);
            t.like(JSON.parse(stdout1), {
              compilerOptions: {
                target: libAndTarget,
                lib: [libAndTarget],
              },
            });
            const {
              err: err2,
              stdout: stdout2,
              stderr: stderr2,
            } = await exec(`${BIN_PATH} -pe 10n`, { cwd: tempDir });
            expect(err2).toBe(null);
            expect(stdout2).toBe('10n\n');
          });
        } else {
          test('implicitly uses @tsconfig/* lower than node14 (node12) when either TS or node versions do not support @tsconfig/node14', async ({
            context: { tempDir },
          }) => {
            const { err, stdout, stderr } = await exec(`${BIN_PATH} -pe 10n`, {
              cwd: tempDir,
            });
            expect(err).not.toBe(null);
            expect(stderr).toMatch(
              /BigInt literals are not available when targeting lower than|error TS2304: Cannot find name 'n'/
            );
          });
        }
        test('implicitly loads @types/node even when not installed within local directory', async ({
          context: { tempDir },
        }) => {
          const { err, stdout, stderr } = await exec(
            `${BIN_PATH} -pe process.env.foo`,
            {
              cwd: tempDir,
              env: { ...process.env, foo: 'hello world' },
            }
          );
          expect(err).toBe(null);
          expect(stdout).toBe('hello world\n');
        });
        test('implicitly loads local @types/node', async ({
          context: { tempDir },
        }) => {
          await xfs.copyPromise(
            npath.toPortablePath(tempDir),
            npath.toPortablePath(join(TEST_DIR, 'local-types-node'))
          );
          const { err, stdout, stderr } = await exec(
            `${BIN_PATH} -pe process.env.foo`,
            {
              cwd: tempDir,
              env: { ...process.env, foo: 'hello world' },
            }
          );
          expect(err).not.toBe(null);
          expect(stderr).toMatch(
            "Property 'env' does not exist on type 'LocalNodeTypes_Process'"
          );
        });
      }
    );

    if (semver.gte(ts.version, '3.2.0')) {
      test.suite(
        'should bundle @tsconfig/bases to be used in your own tsconfigs',
        (test) => {
          const macro = test.macro((nodeVersion: string) => async (t) => {
            const config = require(`@tsconfig/${nodeVersion}/tsconfig.json`);
            const { err, stdout, stderr } = await exec(
              `${BIN_PATH} --showConfig -e 10n`,
              {
                cwd: join(TEST_DIR, 'tsconfig-bases', nodeVersion),
              }
            );
            expect(err).toBe(null);
            t.like(JSON.parse(stdout), {
              compilerOptions: {
                target: config.compilerOptions.target,
                lib: config.compilerOptions.lib,
              },
            });
          });
          test(`ts-node/node10/tsconfig.json`, macro, 'node10');
          test(`ts-node/node12/tsconfig.json`, macro, 'node12');
          test(`ts-node/node14/tsconfig.json`, macro, 'node14');
          test(`ts-node/node16/tsconfig.json`, macro, 'node16');
        }
      );
    }

    test.suite('compiler host', (test) => {
      test('should execute cli', async () => {
        const { err, stdout } = await exec(
          `${CMD_TS_NODE_WITH_PROJECT_FLAG} --compiler-host hello-world`
        );
        expect(err).toBe(null);
        expect(stdout).toBe('Hello, world!\n');
      });
    });

    test('should transpile files inside a node_modules directory when not ignored', async () => {
      const { err, stdout, stderr } = await exec(
        `${CMD_TS_NODE_WITHOUT_PROJECT_FLAG} from-node-modules/from-node-modules`
      );
      if (err)
        throw new Error(
          `Unexpected error: ${err}\nstdout:\n${stdout}\nstderr:\n${stderr}`
        );
      expect(JSON.parse(stdout)).toEqual({
        external: {
          tsmri: { name: 'typescript-module-required-internally' },
          jsmri: { name: 'javascript-module-required-internally' },
          tsmii: { name: 'typescript-module-imported-internally' },
          jsmii: { name: 'javascript-module-imported-internally' },
        },
        tsmie: { name: 'typescript-module-imported-externally' },
        jsmie: { name: 'javascript-module-imported-externally' },
        tsmre: { name: 'typescript-module-required-externally' },
        jsmre: { name: 'javascript-module-required-externally' },
      });
    });

    test.suite('should respect maxNodeModulesJsDepth', (test) => {
      test('for unscoped modules', async () => {
        const { err, stdout, stderr } = await exec(
          `${CMD_TS_NODE_WITHOUT_PROJECT_FLAG} maxnodemodulesjsdepth`
        );
        expect(err).not.toBe(null);
        expect(stderr.replace(/\r\n/g, '\n')).toMatch(
          'TSError: ⨯ Unable to compile TypeScript:\n' +
            "maxnodemodulesjsdepth/other.ts(4,7): error TS2322: Type 'string' is not assignable to type 'boolean'.\n" +
            '\n'
        );
      });

      test('for @scoped modules', async () => {
        const { err, stdout, stderr } = await exec(
          `${CMD_TS_NODE_WITHOUT_PROJECT_FLAG} maxnodemodulesjsdepth-scoped`
        );
        expect(err).not.toBe(null);
        expect(stderr.replace(/\r\n/g, '\n')).toMatch(
          'TSError: ⨯ Unable to compile TypeScript:\n' +
            "maxnodemodulesjsdepth-scoped/other.ts(7,7): error TS2322: Type 'string' is not assignable to type 'boolean'.\n" +
            '\n'
        );
      });
    });

    if (semver.gte(ts.version, '3.2.0')) {
      test('--show-config should log resolved configuration', async (t) => {
        function native(path: string) {
          return path.replace(/\/|\\/g, pathSep);
        }
        function posix(path: string) {
          return path.replace(/\/|\\/g, '/');
        }
        const { err, stdout } = await exec(
          `${CMD_TS_NODE_WITH_PROJECT_FLAG} --showConfig`
        );
        expect(err).toBe(null);
        t.is(
          stdout,
          JSON.stringify(
            {
              'ts-node': {
                cwd: native(`${ROOT_DIR}/tests`),
                projectSearchDir: native(`${ROOT_DIR}/tests`),
                project: native(`${ROOT_DIR}/tests/tsconfig.json`),
                require: [],
              },
              compilerOptions: {
                target: 'es6',
                jsx: 'react',
                noEmit: false,
                strict: true,
                typeRoots: [
                  posix(`${ROOT_DIR}/tests/typings`),
                  posix(`${ROOT_DIR}/node_modules/@types`),
                ],
                sourceMap: true,
                inlineSourceMap: false,
                inlineSources: true,
                declaration: false,
                outDir: './.ts-node',
                module: 'commonjs',
              },
            },
            null,
            2
          ) + '\n'
        );
      });
    } else {
      test('--show-config should log error message when used with old typescript versions', async (t) => {
        const { err, stderr } = await exec(
          `${CMD_TS_NODE_WITH_PROJECT_FLAG} --showConfig`
        );
        expect(err).not.toBe(null);
        expect(stderr).toMatch('Error: --show-config requires');
      });
    }

    test('should support compiler scope specified via tsconfig.json', async (t) => {
      const { err, stderr, stdout } = await exec(
        `${CMD_TS_NODE_WITHOUT_PROJECT_FLAG} --project ./scope/c/config/tsconfig.json ./scope/c/index.js`
      );
      expect(err).toBe(null);
      expect(stdout).toBe(`value\nFailures: 0\n`);
    });
  });

  test.suite('create', (_test) => {
    const test = _test.context(async (t) => {
      return {
        service: t.context.tsNodeUnderTest.create({
          compilerOptions: { target: 'es5' },
          skipProject: true,
        }),
      };
    });

    test('should create generic compiler instances', ({
      context: { service },
    }) => {
      const output = service.compile('const x = 10', 'test.ts');
      expect(output).toMatch('var x = 10;');
    });

    test.suite('should get type information', (test) => {
      test('given position of identifier', ({ context: { service } }) => {
        expect(
          service.getTypeInfo('/**jsdoc here*/const x = 10', 'test.ts', 21)
        ).toEqual({
          comment: 'jsdoc here',
          name: 'const x: 10',
        });
      });
      test('given position that does not point to an identifier', ({
        context: { service },
      }) => {
        expect(
          service.getTypeInfo('/**jsdoc here*/const x = 10', 'test.ts', 0)
        ).toEqual({
          comment: '',
          name: '',
        });
      });
    });
  });

  test.suite('issue #1098', (test) => {
    function testIgnored(
      ignored: tsNodeTypes.Service['ignored'],
      allowed: string[],
      disallowed: string[]
    ) {
      for (const ext of allowed) {
        // should accept ${ext} files
        expect(ignored(join(DIST_DIR, `index${ext}`))).toBe(false);
      }
      for (const ext of disallowed) {
        // should ignore ${ext} files
        expect(ignored(join(DIST_DIR, `index${ext}`))).toBe(true);
      }
    }

    test('correctly filters file extensions from the compiler when allowJs=false and jsx=false', (t) => {
      const { ignored } = t.context.tsNodeUnderTest.create({
        compilerOptions: {},
        skipProject: true,
      });
      testIgnored(
        ignored,
        ['.ts', '.d.ts'],
        ['.js', '.tsx', '.jsx', '.mjs', '.cjs', '.xyz', '']
      );
    });
    test('correctly filters file extensions from the compiler when allowJs=true and jsx=false', (t) => {
      const { ignored } = t.context.tsNodeUnderTest.create({
        compilerOptions: { allowJs: true },
        skipProject: true,
      });
      testIgnored(
        ignored,
        ['.ts', '.js', '.d.ts'],
        ['.tsx', '.jsx', '.mjs', '.cjs', '.xyz', '']
      );
    });
    test('correctly filters file extensions from the compiler when allowJs=false and jsx=true', (t) => {
      const { ignored } = t.context.tsNodeUnderTest.create({
        compilerOptions: { allowJs: false, jsx: 'preserve' },
        skipProject: true,
      });
      testIgnored(
        ignored,
        ['.ts', '.tsx', '.d.ts'],
        ['.js', '.jsx', '.mjs', '.cjs', '.xyz', '']
      );
    });
    test('correctly filters file extensions from the compiler when allowJs=true and jsx=true', (t) => {
      const { ignored } = t.context.tsNodeUnderTest.create({
        compilerOptions: { allowJs: true, jsx: 'preserve' },
        skipProject: true,
      });
      testIgnored(
        ignored,
        ['.ts', '.tsx', '.js', '.jsx', '.d.ts'],
        ['.mjs', '.cjs', '.xyz', '']
      );
    });
  });

  test.suite('createEsmHooks', (test) => {
    if (semver.gte(process.version, '12.0.0')) {
      test('should create proper hooks with provided instance', async () => {
        const { err } = await exec(
          `node ${experimentalModulesFlag} --loader ./loader.mjs index.ts`,
          {
            cwd: join(TEST_DIR, './esm-custom-loader'),
          }
        );

        if (err === null) {
          throw new Error('Command was expected to fail, but it succeeded.');
        }

        expect(err.message).to.match(/TS6133:\s+'unusedVar'/);
      });
    }
  });

  test.suite('esm', (test) => {
    if (semver.gte(process.version, '12.16.0')) {
      test('should compile and execute as ESM', async () => {
        const { err, stdout } = await exec(
          `${CMD_ESM_LOADER_WITHOUT_PROJECT} index.ts`,
          {
            cwd: join(TEST_DIR, './esm'),
          }
        );
        expect(err).toBe(null);
        expect(stdout).toBe('foo bar baz biff libfoo\n');
      });
      test('should use source maps', async () => {
        const { err, stdout } = await exec(
          `${CMD_ESM_LOADER_WITHOUT_PROJECT} "throw error.ts"`,
          {
            cwd: join(TEST_DIR, './esm'),
          }
        );
        expect(err).not.toBe(null);
        expect(err!.message).toMatch(
          [
            `${pathToFileURL(join(TEST_DIR, './esm/throw error.ts'))
              .toString()
              .replace(/%20/g, ' ')}:100`,
            "  bar() { throw new Error('this is a demo'); }",
            '                ^',
            'Error: this is a demo',
          ].join('\n')
        );
      });

      test.suite('supports experimental-specifier-resolution=node', (test) => {
        test('via --experimental-specifier-resolution', async () => {
          const {
            err,
            stdout,
          } = await exec(
            `${CMD_ESM_LOADER_WITHOUT_PROJECT} --experimental-specifier-resolution=node index.ts`,
            { cwd: join(TEST_DIR, './esm-node-resolver') }
          );
          expect(err).toBe(null);
          expect(stdout).toBe('foo bar baz biff libfoo\n');
        });
        test('via --es-module-specifier-resolution alias', async () => {
          const {
            err,
            stdout,
          } = await exec(
            `${CMD_ESM_LOADER_WITHOUT_PROJECT} ${EXPERIMENTAL_MODULES_FLAG} --es-module-specifier-resolution=node index.ts`,
            { cwd: join(TEST_DIR, './esm-node-resolver') }
          );
          expect(err).toBe(null);
          expect(stdout).toBe('foo bar baz biff libfoo\n');
        });
        test('via NODE_OPTIONS', async () => {
          const { err, stdout } = await exec(
            `${CMD_ESM_LOADER_WITHOUT_PROJECT} index.ts`,
            {
              cwd: join(TEST_DIR, './esm-node-resolver'),
              env: {
                ...process.env,
                NODE_OPTIONS: `${EXPERIMENTAL_MODULES_FLAG} --experimental-specifier-resolution=node`,
              },
            }
          );
          expect(err).toBe(null);
          expect(stdout).toBe('foo bar baz biff libfoo\n');
        });
      });

      test('throws ERR_REQUIRE_ESM when attempting to require() an ESM script when ESM loader is enabled', async () => {
        const { err, stderr } = await exec(
          `${CMD_ESM_LOADER_WITHOUT_PROJECT} ./index.js`,
          {
            cwd: join(TEST_DIR, './esm-err-require-esm'),
          }
        );
        expect(err).not.toBe(null);
        expect(stderr).toMatch(
          'Error [ERR_REQUIRE_ESM]: Must use import to load ES Module:'
        );
      });

      test('defers to fallback loaders when URL should not be handled by ts-node', async () => {
        const { err, stdout, stderr } = await exec(
          `${CMD_ESM_LOADER_WITHOUT_PROJECT} index.mjs`,
          {
            cwd: join(TEST_DIR, './esm-import-http-url'),
          }
        );
        expect(err).not.toBe(null);
        // expect error from node's default resolver
        expect(stderr).toMatch(
          /Error \[ERR_UNSUPPORTED_ESM_URL_SCHEME\]:.*(?:\n.*){0,1}\n *at defaultResolve/
        );
      });

      test('should bypass import cache when changing search params', async () => {
        const { err, stdout } = await exec(
          `${CMD_ESM_LOADER_WITHOUT_PROJECT} index.ts`,
          {
            cwd: join(TEST_DIR, './esm-import-cache'),
          }
        );
        expect(err).toBe(null);
        expect(stdout).toBe('log1\nlog2\nlog2\n');
      });

      test('should support transpile only mode via dedicated loader entrypoint', async () => {
        const { err, stdout } = await exec(
          `${CMD_ESM_LOADER_WITHOUT_PROJECT}/transpile-only index.ts`,
          {
            cwd: join(TEST_DIR, './esm-transpile-only'),
          }
        );
        expect(err).toBe(null);
        expect(stdout).toBe('');
      });
      test('should throw type errors without transpile-only enabled', async () => {
        const { err, stdout } = await exec(
          `${CMD_ESM_LOADER_WITHOUT_PROJECT} index.ts`,
          {
            cwd: join(TEST_DIR, './esm-transpile-only'),
          }
        );
        if (err === null) {
          throw new Error('Command was expected to fail, but it succeeded.');
        }

        expect(err.message).toMatch('Unable to compile TypeScript');
        expect(err.message).toMatch(
          new RegExp(
            "TS2345: Argument of type '(?:number|1101)' is not assignable to parameter of type 'string'\\."
          )
        );
        expect(err.message).toMatch(
          new RegExp(
            "TS2322: Type '(?:\"hello world\"|string)' is not assignable to type 'number'\\."
          )
        );
        expect(stdout).toBe('');
      });

      async function runModuleTypeTest(project: string, ext: string) {
        const { err, stderr, stdout } = await exec(
          `${CMD_ESM_LOADER_WITHOUT_PROJECT} ./module-types/${project}/test.${ext}`,
          {
            env: {
              ...process.env,
              TS_NODE_PROJECT: `./module-types/${project}/tsconfig.json`,
            },
          }
        );
        expect(err).toBe(null);
        expect(stdout).toBe(`Failures: 0\n`);
      }

      test('moduleTypes should allow importing CJS in an otherwise ESM project', async (t) => {
        // A notable case where you can use ts-node's CommonJS loader, not the ESM loader, in an ESM project:
        // when loading a webpack.config.ts or similar config
        const { err, stderr, stdout } = await exec(
          `${CMD_TS_NODE_WITHOUT_PROJECT_FLAG} --project ./module-types/override-to-cjs/tsconfig.json ./module-types/override-to-cjs/test-webpack-config.cjs`
        );
        expect(err).toBe(null);
        expect(stdout).toBe(``);

        await runModuleTypeTest('override-to-cjs', 'cjs');
        if (semver.gte(process.version, '14.13.1'))
          await runModuleTypeTest('override-to-cjs', 'mjs');
      });

      test('moduleTypes should allow importing ESM in an otherwise CJS project', async (t) => {
        await runModuleTypeTest('override-to-esm', 'cjs');
        // Node 14.13.0 has a bug(?) where it checks for ESM-only syntax *before* we transform the code.
        if (semver.gte(process.version, '14.13.1'))
          await runModuleTypeTest('override-to-esm', 'mjs');
      });
    }

    if (semver.gte(process.version, '12.0.0')) {
      test('throws ERR_REQUIRE_ESM when attempting to require() an ESM script when ESM loader is *not* enabled and node version is >= 12', async () => {
        // Node versions >= 12 support package.json "type" field and so will throw an error when attempting to load ESM as CJS
        const { err, stderr } = await exec(`${BIN_PATH} ./index.js`, {
          cwd: join(TEST_DIR, './esm-err-require-esm'),
        });
        expect(err).not.toBe(null);
        expect(stderr).toMatch(
          'Error [ERR_REQUIRE_ESM]: Must use import to load ES Module:'
        );
      });
    } else {
      test('Loads as CommonJS when attempting to require() an ESM script when ESM loader is *not* enabled and node version is < 12', async () => {
        // Node versions less than 12 do not support package.json "type" field and so will load ESM as CommonJS
        const { err, stdout } = await exec(`${BIN_PATH} ./index.js`, {
          cwd: join(TEST_DIR, './esm-err-require-esm'),
        });
<<<<<<< HEAD
        expect(err).to.equal(null);
        expect(stdout).to.contain('CommonJS');
      });
    }
  });

  test.suite('top level await', (test) => {
    const compilerOptions = {
      target: 'es2018',
    };
    function executeInTlaRepl(input: string, waitMs = 1000) {
      return executeInRepl(
        input
          .split('\n')
          .map((line) => line.trim())
          // Restore newline once https://github.com/nodejs/node/pull/39392 is merged
          .join(''),
        {
          waitMs,
          createServiceOpts: {
            experimentalReplAwait: true,
            compilerOptions,
          },
          startOptions: { useGlobal: false },
        }
      );
    }

    if (semver.gte(ts.version, '3.8.0')) {
      // Serial because it's timing-sensitive
      test.serial('should allow evaluating top level await', async () => {
        const script = `
          const x: number = await new Promise((r) => r(1));
          for await (const x of [1,2,3]) { console.log(x) };
          for (const x of ['a', 'b']) { await x; console.log(x) };
          class Foo {}; await 1;
          function Bar() {}; await 2;
          const {y} = await ({y: 2});
          const [z] = await [3];
          x + y + z;
        `;

        const { stdout, stderr } = await executeInTlaRepl(script);
        expect(stderr).to.equal('');
        expect(stdout).to.equal('> 1\n2\n3\na\nb\n6\n> ');
      });

      // Serial because it's timing-sensitive
      test.serial(
        'should wait until promise is settled when awaiting at top level',
        async () => {
          const awaitMs = 500;
          const script = `
            const startTime = new Date().getTime();
            await new Promise((r) => setTimeout(() => r(1), ${awaitMs}));
            const endTime = new Date().getTime();
            endTime - startTime;
          `;
          const { stdout, stderr } = await executeInTlaRepl(script, 6000);

          expect(stderr).to.equal('');

          const elapsedTimeString = stdout.split('\n')[0].replace('> ', '').trim();
          exp(elapsedTimeString).toMatch(/^\d+$/);
          const elapsedTime = Number(elapsedTimeString);
          expect(elapsedTime).to.be.gte(awaitMs - 50);
          expect(elapsedTime).to.be.lte(awaitMs + 100);
        }
      );

      // Serial because it's timing-sensitive
      test.serial(
        'should not wait until promise is settled when not using await at top level',
        async () => {
          const script = `
            const startTime = new Date().getTime();
            (async () => await new Promise((r) => setTimeout(() => r(1), ${1000})))();
            const endTime = new Date().getTime();
            endTime - startTime;
          `;
          const { stdout, stderr } = await executeInTlaRepl(script);

          expect(stderr).to.equal('');

          const ellapsedTime = Number(
            stdout.split('\n')[0].replace('> ', '').trim()
          );
          expect(ellapsedTime).to.be.gte(0);
          expect(ellapsedTime).to.be.lte(10);
        }
      );

      // Serial because it's timing-sensitive
      test.serial(
        'should error with typing information when awaited result has type mismatch',
        async () => {
          const { stdout, stderr } = await executeInTlaRepl(
            'const x: string = await 1'
          );

          expect(stdout).to.equal('> > ');
          expect(stderr.replace(/\r\n/g, '\n')).to.equal(
            '<repl>.ts(2,7): error TS2322: ' +
              (semver.gte(ts.version, '4.0.0')
                ? `Type 'number' is not assignable to type 'string'.\n`
                : `Type '1' is not assignable to type 'string'.\n`) +
              '\n'
          );
        }
      );

      // Serial because it's timing-sensitive
      test.serial(
        'should error with typing information when importing a file with type errors',
        async () => {
          const { stdout, stderr } = await executeInTlaRepl(
            `const {foo} = await import('./tests/repl/tla-import');`
          );

          expect(stdout).to.equal('> > ');
          expect(stderr.replace(/\r\n/g, '\n')).to.equal(
            'tests/repl/tla-import.ts(1,14): error TS2322: ' +
              (semver.gte(ts.version, '4.0.0')
                ? `Type 'number' is not assignable to type 'string'.\n`
                : `Type '1' is not assignable to type 'string'.\n`) +
              '\n'
          );
        }
      );

      test('should pass upstream test cases', async () =>
        upstreamTopLevelAwaitTests({ TEST_DIR, create, createRepl }));
    } else {
      test('should throw error when attempting to use top level await on TS < 3.8', async () => {
        exp(executeInTlaRepl('', 1000)).rejects.toThrow(
          'Experimental REPL await is not compatible with TypeScript versions older than 3.8'
        );
=======
        expect(err).toBe(null);
        expect(stdout).toMatch('CommonJS');
>>>>>>> b52ca45a
      });
    }
  });
});<|MERGE_RESOLUTION|>--- conflicted
+++ resolved
@@ -1021,25 +1021,6 @@
     });
   });
 
-  test.suite('createEsmHooks', (test) => {
-    if (semver.gte(process.version, '12.0.0')) {
-      test('should create proper hooks with provided instance', async () => {
-        const { err } = await exec(
-          `node ${experimentalModulesFlag} --loader ./loader.mjs index.ts`,
-          {
-            cwd: join(TEST_DIR, './esm-custom-loader'),
-          }
-        );
-
-        if (err === null) {
-          throw new Error('Command was expected to fail, but it succeeded.');
-        }
-
-        expect(err.message).to.match(/TS6133:\s+'unusedVar'/);
-      });
-    }
-  });
-
   test.suite('esm', (test) => {
     if (semver.gte(process.version, '12.16.0')) {
       test('should compile and execute as ESM', async () => {
@@ -1237,148 +1218,8 @@
         const { err, stdout } = await exec(`${BIN_PATH} ./index.js`, {
           cwd: join(TEST_DIR, './esm-err-require-esm'),
         });
-<<<<<<< HEAD
-        expect(err).to.equal(null);
-        expect(stdout).to.contain('CommonJS');
-      });
-    }
-  });
-
-  test.suite('top level await', (test) => {
-    const compilerOptions = {
-      target: 'es2018',
-    };
-    function executeInTlaRepl(input: string, waitMs = 1000) {
-      return executeInRepl(
-        input
-          .split('\n')
-          .map((line) => line.trim())
-          // Restore newline once https://github.com/nodejs/node/pull/39392 is merged
-          .join(''),
-        {
-          waitMs,
-          createServiceOpts: {
-            experimentalReplAwait: true,
-            compilerOptions,
-          },
-          startOptions: { useGlobal: false },
-        }
-      );
-    }
-
-    if (semver.gte(ts.version, '3.8.0')) {
-      // Serial because it's timing-sensitive
-      test.serial('should allow evaluating top level await', async () => {
-        const script = `
-          const x: number = await new Promise((r) => r(1));
-          for await (const x of [1,2,3]) { console.log(x) };
-          for (const x of ['a', 'b']) { await x; console.log(x) };
-          class Foo {}; await 1;
-          function Bar() {}; await 2;
-          const {y} = await ({y: 2});
-          const [z] = await [3];
-          x + y + z;
-        `;
-
-        const { stdout, stderr } = await executeInTlaRepl(script);
-        expect(stderr).to.equal('');
-        expect(stdout).to.equal('> 1\n2\n3\na\nb\n6\n> ');
-      });
-
-      // Serial because it's timing-sensitive
-      test.serial(
-        'should wait until promise is settled when awaiting at top level',
-        async () => {
-          const awaitMs = 500;
-          const script = `
-            const startTime = new Date().getTime();
-            await new Promise((r) => setTimeout(() => r(1), ${awaitMs}));
-            const endTime = new Date().getTime();
-            endTime - startTime;
-          `;
-          const { stdout, stderr } = await executeInTlaRepl(script, 6000);
-
-          expect(stderr).to.equal('');
-
-          const elapsedTimeString = stdout.split('\n')[0].replace('> ', '').trim();
-          exp(elapsedTimeString).toMatch(/^\d+$/);
-          const elapsedTime = Number(elapsedTimeString);
-          expect(elapsedTime).to.be.gte(awaitMs - 50);
-          expect(elapsedTime).to.be.lte(awaitMs + 100);
-        }
-      );
-
-      // Serial because it's timing-sensitive
-      test.serial(
-        'should not wait until promise is settled when not using await at top level',
-        async () => {
-          const script = `
-            const startTime = new Date().getTime();
-            (async () => await new Promise((r) => setTimeout(() => r(1), ${1000})))();
-            const endTime = new Date().getTime();
-            endTime - startTime;
-          `;
-          const { stdout, stderr } = await executeInTlaRepl(script);
-
-          expect(stderr).to.equal('');
-
-          const ellapsedTime = Number(
-            stdout.split('\n')[0].replace('> ', '').trim()
-          );
-          expect(ellapsedTime).to.be.gte(0);
-          expect(ellapsedTime).to.be.lte(10);
-        }
-      );
-
-      // Serial because it's timing-sensitive
-      test.serial(
-        'should error with typing information when awaited result has type mismatch',
-        async () => {
-          const { stdout, stderr } = await executeInTlaRepl(
-            'const x: string = await 1'
-          );
-
-          expect(stdout).to.equal('> > ');
-          expect(stderr.replace(/\r\n/g, '\n')).to.equal(
-            '<repl>.ts(2,7): error TS2322: ' +
-              (semver.gte(ts.version, '4.0.0')
-                ? `Type 'number' is not assignable to type 'string'.\n`
-                : `Type '1' is not assignable to type 'string'.\n`) +
-              '\n'
-          );
-        }
-      );
-
-      // Serial because it's timing-sensitive
-      test.serial(
-        'should error with typing information when importing a file with type errors',
-        async () => {
-          const { stdout, stderr } = await executeInTlaRepl(
-            `const {foo} = await import('./tests/repl/tla-import');`
-          );
-
-          expect(stdout).to.equal('> > ');
-          expect(stderr.replace(/\r\n/g, '\n')).to.equal(
-            'tests/repl/tla-import.ts(1,14): error TS2322: ' +
-              (semver.gte(ts.version, '4.0.0')
-                ? `Type 'number' is not assignable to type 'string'.\n`
-                : `Type '1' is not assignable to type 'string'.\n`) +
-              '\n'
-          );
-        }
-      );
-
-      test('should pass upstream test cases', async () =>
-        upstreamTopLevelAwaitTests({ TEST_DIR, create, createRepl }));
-    } else {
-      test('should throw error when attempting to use top level await on TS < 3.8', async () => {
-        exp(executeInTlaRepl('', 1000)).rejects.toThrow(
-          'Experimental REPL await is not compatible with TypeScript versions older than 3.8'
-        );
-=======
         expect(err).toBe(null);
         expect(stdout).toMatch('CommonJS');
->>>>>>> b52ca45a
       });
     }
   });
