--- conflicted
+++ resolved
@@ -1,10 +1,6 @@
 import { once } from 'lodash';
 import {
-<<<<<<< HEAD
-  contextTsNodeUnderTest,
-=======
   ctxTsNode,
->>>>>>> 17aad13f
   PROJECT_TRANSPILE_ONLY,
   resetNodeEnvironment,
   TEST_DIR,
