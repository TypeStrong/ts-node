--- conflicted
+++ resolved
@@ -414,7 +414,47 @@
   }
 );
 
-<<<<<<< HEAD
+test.suite('REPL works with traceResolution', (test) => {
+  test.serial(
+    'startup traces should print before the prompt appears when traceResolution is enabled',
+    async (t) => {
+      const repl = t.context.createReplViaApi({
+        registerHooks: false as true,
+        createServiceOpts: {
+          compilerOptions: {
+            traceResolution: true,
+          },
+        },
+      });
+
+      repl.replService.start();
+
+      repl.stdin.end();
+
+      await promisify(setTimeout)(3e3);
+
+      repl.stdout.end();
+      const stdout = await getStream(repl.stdout);
+
+      expect(stdout).toContain('======== Resolving module');
+      expect(stdout.endsWith('> ')).toBe(true);
+    }
+  );
+
+  test.serial(
+    'traces should NOT appear when traceResolution is not enabled',
+    async (t) => {
+      const { stdout, stderr } = await t.context.executeInRepl('1', {
+        registerHooks: true,
+        startInternalOptions: { useGlobal: false },
+        waitPattern: '1\n>',
+      });
+      expect(stderr).toBe('');
+      expect(stdout).not.toContain('======== Resolving module');
+    }
+  );
+});
+
 test.suite('REPL declares types for node built-ins within REPL', (test) => {
   test.runSerially();
   test('enabled when typechecking', async (t) => {
@@ -431,63 +471,6 @@
         },
       }
     );
-=======
-test.suite('REPL works with traceResolution', (test) => {
-  test.serial(
-    'startup traces should print before the prompt appears when traceResolution is enabled',
-    async (t) => {
-      const repl = t.context.createReplViaApi({
-        registerHooks: false as true,
-        createServiceOpts: {
-          compilerOptions: {
-            traceResolution: true,
-          },
-        },
-      });
-
-      repl.replService.start();
-
-      repl.stdin.end();
-
-      await promisify(setTimeout)(3e3);
-
-      repl.stdout.end();
-      const stdout = await getStream(repl.stdout);
-
-      expect(stdout).toContain('======== Resolving module');
-      expect(stdout.endsWith('> ')).toBe(true);
-    }
-  );
-
-  test.serial(
-    'traces should NOT appear when traceResolution is not enabled',
-    async (t) => {
-      const { stdout, stderr } = await t.context.executeInRepl('1', {
-        registerHooks: true,
-        startInternalOptions: { useGlobal: false },
-        waitPattern: '1\n>',
-      });
-      expect(stderr).toBe('');
-      expect(stdout).not.toContain('======== Resolving module');
-    }
-  );
-});
-
-test.serial('REPL declares types for node built-ins within REPL', async (t) => {
-  const { stdout, stderr } = await t.context.executeInRepl(
-    `util.promisify(setTimeout)("should not be a string" as string)
-    type Duplex = stream.Duplex
-    const s = stream
-    'done'`,
-    {
-      registerHooks: true,
-      waitPattern: `done`,
-      startInternalOptions: {
-        useGlobal: false,
-      },
-    }
-  );
->>>>>>> fe719671
 
     // Assert that we receive a typechecking error about improperly using
     // `util.promisify` but *not* an error about the absence of `util`
