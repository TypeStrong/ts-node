import { ts } from '../helpers';
import semver = require('semver');
import * as expect from 'expect';
import {
  CMD_TS_NODE_WITH_PROJECT_FLAG,
  contextTsNodeUnderTest,
  getStream,
  TEST_DIR,
} from '../helpers';
import { createExec, createExecTester } from '../exec-helpers';
import { upstreamTopLevelAwaitTests } from './node-repl-tla';
import { _test } from '../testlib';
import { contextReplHelpers } from './helpers';
import { promisify } from 'util';

const test = _test.context(contextTsNodeUnderTest).context(contextReplHelpers);

const exec = createExec({
  cwd: TEST_DIR,
});

const execTester = createExecTester({
  cmd: CMD_TS_NODE_WITH_PROJECT_FLAG,
  exec,
});

test('should run REPL when --interactive passed and stdin is not a TTY', async () => {
  const execPromise = exec(`${CMD_TS_NODE_WITH_PROJECT_FLAG} --interactive`);
  execPromise.child.stdin!.end('console.log("123")\n');
  const { err, stdout } = await execPromise;
  expect(err).toBe(null);
  expect(stdout).toBe('> 123\n' + 'undefined\n' + '> ');
});

test('should echo a value when using the swc transpiler', async () => {
  const execPromise = exec(
    `${CMD_TS_NODE_WITH_PROJECT_FLAG} --interactive  --transpiler ts-node/transpilers/swc-experimental`
  );
  execPromise.child.stdin!.end('400\n401\n');
  const { err, stdout } = await execPromise;
  expect(err).toBe(null);
  expect(stdout).toBe('> 400\n> 401\n> ');
});

test('REPL has command to get type information', async () => {
  const execPromise = exec(`${CMD_TS_NODE_WITH_PROJECT_FLAG} --interactive`);
  execPromise.child.stdin!.end('\nconst a = 123\n.type a');
  const { err, stdout } = await execPromise;
  expect(err).toBe(null);
  expect(stdout).toBe(
    '> undefined\n' + '> undefined\n' + '> const a: 123\n' + '> '
  );
});

// Serial because it's timing-sensitive
test.serial('REPL can be configured on `start`', async (t) => {
  const prompt = '#> ';

  const { stdout, stderr } = await t.context.executeInRepl('const x = 3', {
    registerHooks: true,
    startInternalOptions: {
      prompt,
      ignoreUndefined: true,
    },
  });

  expect(stderr).toBe('');
  expect(stdout).toBe(`${prompt}${prompt}`);
});

// Serial because it's timing-sensitive
test.serial(
  'REPL uses a different context when `useGlobal` is false',
  async (t) => {
    const { stdout, stderr } = await t.context.executeInRepl(
      // No error when re-declaring x
      'const x = 3\n' +
        // console.log ouput will end up in the stream and not in test output
        'console.log(1)\n',
      {
        registerHooks: true,
        waitPattern: `> undefined\n> 1\nundefined\n> `,
        startInternalOptions: {
          useGlobal: false,
        },
      }
    );

    expect(stderr).toBe('');
    expect(stdout).toBe(`> undefined\n> 1\nundefined\n> `);
  }
);

// Serial because it's timing-sensitive
test.serial('REPL can be created via API', async (t) => {
  const { stdout, stderr } = await t.context.executeInRepl(
    `\nconst a = 123\n.type a\n`,
    {
      registerHooks: true,
      waitPattern: '123\n> ',
    }
  );
  expect(stderr).toBe('');
  expect(stdout).toBe(
    '> undefined\n' + '> undefined\n' + '> const a: 123\n' + '> '
  );
});

test.suite('top level await', (_test) => {
  const compilerOptions = {
    target: 'es2018',
  };
  const test = _test.context(async (t) => {
    return { executeInTlaRepl };

    function executeInTlaRepl(input: string, waitPattern?: string | RegExp) {
      return t.context.executeInRepl(
        input
          .split('\n')
          .map((line) => line.trim())
          // Restore newline once https://github.com/nodejs/node/pull/39392 is merged
          .join(''),
        {
          registerHooks: true,
          waitPattern,
          createServiceOpts: {
            experimentalReplAwait: true,
            compilerOptions,
          },
          startInternalOptions: { useGlobal: false },
        }
      );
    }
  });

  if (semver.gte(ts.version, '3.8.0')) {
    // Serial because it's timing-sensitive
    test.serial('should allow evaluating top level await', async (t) => {
      const script = `
        const x: number = await new Promise((r) => r(1));
        for await (const x of [1,2,3]) { console.log(x) };
        for (const x of ['a', 'b']) { await x; console.log(x) };
        class Foo {}; await 1;
        function Bar() {}; await 2;
        const {y} = await ({y: 2});
        const [z] = await [3];
        x + y + z;
      `;

      const { stdout, stderr } = await t.context.executeInTlaRepl(
        script,
        '6\n> '
      );
      expect(stderr).toBe('');
      expect(stdout).toBe('> 1\n2\n3\na\nb\n6\n> ');
    });

    // Serial because it's timing-sensitive
    test.serial(
      'should wait until promise is settled when awaiting at top level',
      async (t) => {
        const awaitMs = 500;
        const script = `
          const startTime = new Date().getTime();
          await new Promise((r) => setTimeout(() => r(1), ${awaitMs}));
          const endTime = new Date().getTime();
          endTime - startTime;
        `;
        const { stdout, stderr } = await t.context.executeInTlaRepl(
          script,
          /\d+\n/
        );

        expect(stderr).toBe('');

        const elapsedTimeString = stdout
          .split('\n')[0]
          .replace('> ', '')
          .trim();
        expect(elapsedTimeString).toMatch(/^\d+$/);
        const elapsedTime = Number(elapsedTimeString);
        expect(elapsedTime).toBeGreaterThanOrEqual(awaitMs - 50);
        // When CI is taxed, the time may be *much* greater than expected.
        // I can't think of a case where the time being *too high* is a bug
        // that this test can catch.  So I've made this check very loose.
        expect(elapsedTime).toBeLessThanOrEqual(awaitMs + 10e3);
      }
    );

    // Serial because it's timing-sensitive
    test.serial(
      'should not wait until promise is settled when not using await at top level',
      async (t) => {
        const script = `
          const startTime = new Date().getTime();
          (async () => await new Promise((r) => setTimeout(() => r(1), ${5000})))();
          const endTime = new Date().getTime();
          endTime - startTime;
        `;
        const { stdout, stderr } = await t.context.executeInTlaRepl(
          script,
          /\d+\n/
        );

        expect(stderr).toBe('');

        const ellapsedTime = Number(
          stdout.split('\n')[0].replace('> ', '').trim()
        );
        expect(ellapsedTime).toBeGreaterThanOrEqual(0);
        // Should ideally be instantaneous; leave wiggle-room for slow CI
        expect(ellapsedTime).toBeLessThanOrEqual(100);
      }
    );

    // Serial because it's timing-sensitive
    test.serial(
      'should error with typing information when awaited result has type mismatch',
      async (t) => {
        const { stdout, stderr } = await t.context.executeInTlaRepl(
          'const x: string = await 1',
          'error'
        );

        expect(stdout).toBe('> > ');
        expect(stderr.replace(/\r\n/g, '\n')).toBe(
          '<repl>.ts(4,7): error TS2322: ' +
            (semver.gte(ts.version, '4.0.0')
              ? `Type 'number' is not assignable to type 'string'.\n`
              : `Type '1' is not assignable to type 'string'.\n`) +
            '\n'
        );
      }
    );

    // Serial because it's timing-sensitive
    test.serial(
      'should error with typing information when importing a file with type errors',
      async (t) => {
        const { stdout, stderr } = await t.context.executeInTlaRepl(
          `const {foo} = await import('./tests/repl/tla-import');`,
          'error'
        );

        expect(stdout).toBe('> > ');
        expect(stderr.replace(/\r\n/g, '\n')).toBe(
          'tests/repl/tla-import.ts(1,14): error TS2322: ' +
            (semver.gte(ts.version, '4.0.0')
              ? `Type 'number' is not assignable to type 'string'.\n`
              : `Type '1' is not assignable to type 'string'.\n`) +
            '\n'
        );
      }
    );

    test('should pass upstream test cases', async (t) => {
      const { tsNodeUnderTest } = t.context;
      upstreamTopLevelAwaitTests({ TEST_DIR, tsNodeUnderTest });
    });
  } else {
    test('should throw error when attempting to use top level await on TS < 3.8', async (t) => {
      expect(t.context.executeInTlaRepl('')).rejects.toThrow(
        'Experimental REPL await is not compatible with TypeScript versions older than 3.8'
      );
    });
  }
});

test.suite(
  'REPL ignores diagnostics that are annoying in interactive sessions',
  (test) => {
    const code = `function foo() {};\nfunction foo() {return 123};\nconsole.log(foo());\n`;
    const diagnosticMessage = `Duplicate function implementation`;
    test('interactive repl should ignore them', async (t) => {
      const { stdout, stderr } = await execTester({
        flags: '-i',
        stdin: code,
      });
      expect(stdout).not.toContain(diagnosticMessage);
    });
    test('interactive repl should not ignore them if they occur in other files', async (t) => {
      const { stdout, stderr } = await execTester({
        flags: '-i',
        stdin: `import './repl-ignored-diagnostics/index.ts';\n`,
      });
      expect(stderr).toContain(diagnosticMessage);
    });
    test('[stdin] should not ignore them', async (t) => {
      const { stdout, stderr } = await execTester({
        stdin: code,
        expectError: true,
      });
      expect(stderr).toContain(diagnosticMessage);
    });
    test('[eval] should not ignore them', async (t) => {
      const { stdout, stderr } = await execTester({
        flags: `-e "${code.replace(/\n/g, '')}"`,
        expectError: true,
      });
      expect(stderr).toContain(diagnosticMessage);
    });
  }
);

test.suite(
  'REPL inputs are syntactically independent of each other',
  (test) => {
    // Serial because it's timing-sensitive
    test.serial(
      'arithmetic operators are independent of previous values',
      async (t) => {
        const { stdout, stderr } = await t.context.executeInRepl(
          `9
          + 3
          7
          - 3
          3
          * 7\n.break
          100
          / 2\n.break
          5
          ** 2\n.break
          console.log('done!')
          `,
          {
            registerHooks: true,
            startInternalOptions: { useGlobal: false },
            waitPattern: 'done!\nundefined\n>',
          }
        );
        expect(stdout).not.toContain('12');
        expect(stdout).not.toContain('4');
        expect(stdout).not.toContain('21');
        expect(stdout).not.toContain('50');
        expect(stdout).not.toContain('25');
        expect(stdout).toContain('3');
        expect(stdout).toContain('-3');
      }
    );

    // Serial because it's timing-sensitive
    test.serial(
      'automatically inserted semicolons do not appear in error messages at the end',
      async (t) => {
        const { stdout, stderr } = await t.context.executeInRepl(
          `(
          a
          console.log('done!')`,
          {
            registerHooks: true,
            startInternalOptions: { useGlobal: false },
            waitPattern: 'done!\nundefined\n>',
          }
        );
        expect(stderr).toContain("error TS1005: ')' expected.");
        expect(stderr).not.toContain(';');
      }
    );

    // Serial because it's timing-sensitive
    test.serial(
      'automatically inserted semicolons do not appear in error messages at the start',
      async (t) => {
        const { stdout, stderr } = await t.context.executeInRepl(
          `)
          console.log('done!')`,
          {
            registerHooks: true,
            startInternalOptions: { useGlobal: false },
            waitPattern: 'done!\nundefined\n>',
          }
        );
        expect(stderr).toContain(
          'error TS1128: Declaration or statement expected.'
        );
        expect(stderr).toContain(')');
        expect(stderr).not.toContain(';');
      }
    );

    // Serial because it's timing-sensitive
    test.serial(
      'automatically inserted semicolons do not break function calls',
      async (t) => {
        const { stdout, stderr } = await t.context.executeInRepl(
          `function foo(a: number) {
              return a + 1;
          }
          foo(
            1
          )`,
          {
            registerHooks: true,
            startInternalOptions: { useGlobal: false },
            waitPattern: '2\n>',
          }
        );
        expect(stderr).toBe('');
        expect(stdout).toContain('2');
      }
    );

    // Serial because it's timing-sensitive
    test.serial(
      'automatically inserted semicolons do not affect subsequent line numbers',
      async (t) => {
        // If first line of input ends in a semicolon, should not add a second semicolon.
        // That will cause an extra blank line in the compiled output which will
        // offset the stack line number.
        const { stdout, stderr } = await t.context.executeInRepl(
          `1;
          new Error().stack!.split('\\n')[1]
          console.log('done!')`,
          {
            registerHooks: true,
            startInternalOptions: { useGlobal: false },
            waitPattern: 'done!',
          }
        );
        expect(stderr).toBe('');
        expect(stdout).toContain(":1:1'\n");
      }
    );
  }
);

<<<<<<< HEAD
test.suite('REPL works with traceResolution', (test) => {
  test.serial(
    'startup traces should print before the prompt appears when traceResolution is enabled',
    async (t) => {
      const repl = t.context.createReplViaApi({
        registerHooks: false as true,
        createServiceOpts: {
          compilerOptions: {
            traceResolution: true,
          },
        },
      });

      repl.replService.start();

      repl.stdin.end();

      await promisify(setTimeout)(3e3);

      repl.stdout.end();
      const stdout = await getStream(repl.stdout);

      expect(stdout).toContain('======== Resolving module');
      expect(stdout.endsWith('> ')).toBe(true);
    }
  );

  test.serial(
    'traces should NOT appear when traceResolution is not enabled',
    async (t) => {
      const { stdout, stderr } = await t.context.executeInRepl('1', {
        registerHooks: true,
        startInternalOptions: { useGlobal: false },
        waitPattern: '1\n>',
      });
      expect(stderr).toBe('');
      expect(stdout).not.toContain('======== Resolving module');
    }
  );
});

test.serial('REPL declares types for node built-ins within REPL', async (t) => {
  const { stdout, stderr } = await t.context.executeInRepl(
    `util.promisify(setTimeout)("should not be a string" as string)
    type Duplex = stream.Duplex
    const s = stream
    'done'`,
    {
      registerHooks: true,
      waitPattern: `done`,
      startInternalOptions: {
        useGlobal: false,
      },
    }
  );
=======
test.suite('REPL declares types for node built-ins within REPL', (test) => {
  test.runSerially();
  test('enabled when typechecking', async (t) => {
    const { stdout, stderr } = await t.context.executeInRepl(
      `util.promisify(setTimeout)("should not be a string" as string)
      type Duplex = stream.Duplex
      const s = stream
      'done'`,
      {
        registerHooks: true,
        waitPattern: `done`,
        startInternalOptions: {
          useGlobal: false,
        },
      }
    );
>>>>>>> 4f832e18

    // Assert that we receive a typechecking error about improperly using
    // `util.promisify` but *not* an error about the absence of `util`
    expect(stderr).not.toMatch("Cannot find name 'util'");
    expect(stderr).toMatch(
      "Argument of type 'string' is not assignable to parameter of type 'number'"
    );
    // Assert that both types and values can be used without error
    expect(stderr).not.toMatch("Cannot find namespace 'stream'");
    expect(stderr).not.toMatch("Cannot find name 'stream'");
    expect(stdout).toMatch(`done`);
  });

  test('disabled in transpile-only mode, to avoid breaking third-party SWC transpiler which rejects `declare import` syntax', async (t) => {
    const { stdout, stderr } = await t.context.executeInRepl(
      `type Duplex = stream.Duplex
      const s = stream
      'done'`,
      {
        createServiceOpts: {
          swc: true,
        },
        registerHooks: true,
        waitPattern: `done`,
        startInternalOptions: {
          useGlobal: false,
        },
      }
    );

    // Assert that we do not get errors about `declare import` syntax from swc
    expect(stdout).toBe("> undefined\n> undefined\n> 'done'\n");
    expect(stderr).toBe('');
  });
});<|MERGE_RESOLUTION|>--- conflicted
+++ resolved
@@ -424,7 +424,6 @@
   }
 );
 
-<<<<<<< HEAD
 test.suite('REPL works with traceResolution', (test) => {
   test.serial(
     'startup traces should print before the prompt appears when traceResolution is enabled',
@@ -466,21 +465,6 @@
   );
 });
 
-test.serial('REPL declares types for node built-ins within REPL', async (t) => {
-  const { stdout, stderr } = await t.context.executeInRepl(
-    `util.promisify(setTimeout)("should not be a string" as string)
-    type Duplex = stream.Duplex
-    const s = stream
-    'done'`,
-    {
-      registerHooks: true,
-      waitPattern: `done`,
-      startInternalOptions: {
-        useGlobal: false,
-      },
-    }
-  );
-=======
 test.suite('REPL declares types for node built-ins within REPL', (test) => {
   test.runSerially();
   test('enabled when typechecking', async (t) => {
@@ -497,7 +481,6 @@
         },
       }
     );
->>>>>>> 4f832e18
 
     // Assert that we receive a typechecking error about improperly using
     // `util.promisify` but *not* an error about the absence of `util`
