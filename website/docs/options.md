--- conflicted
+++ resolved
@@ -371,21 +371,15 @@
 
 Enable experimental features that re-map imports and require calls to support: `baseUrl`, `paths`, `rootDirs`, `.js` to `.ts` file extension mappings, `outDir` to `rootDir` mappings for composite projects and monorepos.  For details, see [#1514](https://github.com/TypeStrong/ts-node/issues/1514)
 
-<<<<<<< HEAD
--  `-r, --require [path]`   Require a node module before execution
--  `--cwd`   Behave as if invoked in this working directory <br/>*Default:* `process.cwd()`<br/>*Environment:* `TS_NODE_CWD`
--  `--emit`   Emit output files into `.ts-node` directory <br/>*Default:* `false` <br/>*Environment:* `TS_NODE_EMIT`
--  `--scope`  Scope compiler to files within `scopeDir`.  Anything outside this directory is ignored. <br/>*Default: `false` <br/>*Environment:* `TS_NODE_SCOPE`
--  `--scopeDir` Directory within which compiler is limited when `scope` is enabled. <br/>*Default:* First of: `tsconfig.json` "rootDir" if specified, directory containing `tsconfig.json`, or cwd if no `tsconfig.json` is loaded.<br/>*Environment:* `TS_NODE_SCOPE_DIR`
--  `moduleTypes`  Override the module type of certain files, ignoring the `package.json` `"type"` field.  See [Module type overrides](./module-type-overrides.md) for details.<br/>*Default:* obeys `package.json` `"type"` and `tsconfig.json` `"module"` <br/>*Can only be specified via `tsconfig.json` or API.*
-- `TS_NODE_HISTORY` Path to history file for REPL <br/>*Default:* `~/.ts_node_repl_history`<br/>
-- `--noExperimentalReplAwait` Disable top-level await in REPL.  Equivalent to node's [`--no-experimental-repl-await`](https://nodejs.org/api/cli.html#cli_no_experimental_repl_await)<br/>*Default:* Enabled if TypeScript version is 3.8 or higher and target is ES2018 or higher.<br/>*Environment:* `TS_NODE_EXPERIMENTAL_REPL_AWAIT` set `false` to disable
-- `experimentalResolverFeatures` Enable experimental features that re-map imports and require calls to support: `baseUrl`, `paths`, `rootDirs`, `.js` to `.ts` file extension mappings, `outDir` to `rootDir` mappings for composite projects and monorepos.  For details, see [#1514](https://github.com/TypeStrong/ts-node/issues/1514)<br/>*Default:* `false`<br/>*Can only be specified via `tsconfig.json` or API.*
-- `experimentalPathMapping` Enable TypeScript path mapping in the ESM loader, CommonJS loader, or both. Today, the default is `'esm'` to map paths in the experimental ESM loader but not CommonJS.  In the next major release, the default will become `'both'`.<br/>*Default:* `'esm'`<br/>*Can only be specified via `tsconfig.json` or API.*
-=======
 *Default:* `false`<br/>
 *Can only be specified via `tsconfig.json` or API.*
->>>>>>> b5aa55d9
+
+### experimentalPathMapping
+
+Enable TypeScript path mapping in the ESM loader, CommonJS loader, or both. Today, the default is `'esm'` to map paths in the experimental ESM loader but not CommonJS.  In the next major release, the default will become `'both'`.
+
+*Default:* `'esm'`<br/>
+*Can only be specified via `tsconfig.json` or API.*
 
 ## API Options
 
